--- conflicted
+++ resolved
@@ -239,11 +239,7 @@
         #check that the file is a PDF
         try:
             pdf = PdfReader(file)
-<<<<<<< HEAD
-            file.seek(0)
-=======
             file.seek(0)  # reset file pointer after reading TACK CLAUDE
->>>>>>> 97851302
         except PdfReadError:
             return jsonify({"error": "invalid PDF file"}), 400
         
