<<<<<<< HEAD
import os
import io
import hashlib
import datetime as dt
from pathlib import Path
from functools import wraps

from flask import Flask, jsonify, request, g, send_file, url_for
from werkzeug.utils import secure_filename
from werkzeug.security import generate_password_hash, check_password_hash
from itsdangerous import URLSafeTimedSerializer, BadSignature, SignatureExpired
from pypdf import PdfReader
from pypdf.errors import PdfReadError

from sqlalchemy import create_engine, text
from sqlalchemy.exc import IntegrityError
import sys, types
try:
    import imghdr  # finns på <=3.12
except Exception:
    if sys.version_info >= (3, 13) and "imghdr" not in sys.modules:
        _im = types.ModuleType("imghdr")
        def what(file, h=None):  # minimalistisk stub
            return None
        _im.what = what
        sys.modules["imghdr"] = _im
        
try:
    from rmap.identity_manager import IdentityManager
    from rmap.rmap import RMAP
except Exception as _e:
    IdentityManager = None
    RMAP = None

import pickle as _std_pickle
import secrets
import uuid
try:
    import dill as _pickle  # allows loading classes not importable by module path
except Exception:  # dill is optional
    _pickle = _std_pickle

import watermarking_utils as WMUtils
from watermarking_method import WatermarkingMethod
from watermarking_utils import METHODS, apply_watermark, read_watermark, explore_pdf, is_watermarking_applicable, get_method
active_sessions = {}


def create_app():
    app = Flask(__name__)

    # --- Config ---
    app.config["SECRET_KEY"] = os.environ.get("SECRET_KEY", "dev-secret-change-me")
    app.config["STORAGE_DIR"] = Path(os.environ.get("STORAGE_DIR", "./storage")).resolve()
    app.config["TOKEN_TTL_SECONDS"] = int(os.environ.get("TOKEN_TTL_SECONDS", "86400"))

    app.config["DB_USER"] = os.environ.get("DB_USER", "tatou")
    app.config["DB_PASSWORD"] = os.environ.get("DB_PASSWORD", "tatou")
    app.config["DB_HOST"] = os.environ.get("DB_HOST", "db")
    app.config["DB_PORT"] = int(os.environ.get("DB_PORT", "3306"))
    app.config["DB_NAME"] = os.environ.get("DB_NAME", "tatou")
    app.config["STORAGE_DIR"].mkdir(parents=True, exist_ok=True)
    
    #fixa path till keys
    BASE_DIR = Path(__file__).parent.resolve()

    client_keys_dir = BASE_DIR / "pki"
    server_public_key_path = BASE_DIR / "pki" / "Group_20.asc"
    server_private_key_path = BASE_DIR / "server_private_key" / "private_key.asc"
    #remove passphrase from git
    server_private_key_passphrase = '2e*H*iupUWEL!!%^D2U'
    
    #client_keys_dir = 'pki/'
    #server_public_key_path = 'pki/Group_20.asc'
    #server_private_key_path = 'server_private_key/private_key.asc'
    #server_private_key_passphrase = '2e*H*iupUWEL!!%^D2U'
    #
    identity_manager = IdentityManager(client_keys_dir,
     server_public_key_path, 
     server_private_key_path,
     server_private_key_passphrase)

    rmap = RMAP(identity_manager)


    # --- DB engine only (no Table metadata) ---
    def db_url() -> str:
    # Test/override: om någon av dessa env-variabler finns, använd den
        override = (
            os.environ.get("DB_URL")
            or os.environ.get("DATABASE_URL")
            or os.environ.get("SQLALCHEMY_DATABASE_URI")
        )
        if override:
            return override

    # Standard: MySQL i Docker
        return (
            f"mysql+pymysql://{app.config['DB_USER']}:{app.config['DB_PASSWORD']}"
            f"@{app.config['DB_HOST']}:{app.config['DB_PORT']}/{app.config['DB_NAME']}?charset=utf8mb4"
        )



    def get_engine():
        eng = app.config.get("_ENGINE")
        if eng is None:
            eng = create_engine(db_url(), pool_pre_ping=True, future=True)
            app.config["_ENGINE"] = eng
        return eng

    # --- Helpers ---
    def _serializer():
        return URLSafeTimedSerializer(app.config["SECRET_KEY"], salt="tatou-auth")

    def _auth_error(msg: str, code: int = 401):
        return jsonify({"error": msg}), code

    def require_auth(f):
        @wraps(f)
        def wrapper(*args, **kwargs):
            auth = request.headers.get("Authorization", "")
            #print(auth)
            if not auth.startswith("Bearer "):
                return _auth_error("Missing or invalid Authorization header")
            token = auth.split(" ", 1)[1].strip()
            try:
                data = _serializer().loads(token, max_age=app.config["TOKEN_TTL_SECONDS"])
                #print(data)
                #print("rad 76")
                #extract sessionID from the token
                session_id = data["session_id"]
                #check that the sessionID is in the active sessions
                if session_id not in active_sessions:
                    return _auth_error("Invalid session (naughty boy?)")
            except SignatureExpired:
                return _auth_error("Token expired")
            except BadSignature:
                return _auth_error("Invalid token")
            #extract user info from the active sessions using the sessionID and set g.user with the info
            user_data = active_sessions[session_id]
            g.user = {"id": user_data["uid"], "login": user_data["login"], "email": user_data.get("email")}
            
            
            #print("kommer hit verkar bra1")
            return f(*args, **kwargs)
        #print("kommer hit verkar bra2")
        return wrapper

    def _sha256_file(path: Path) -> str:
        h = hashlib.sha256()
        with path.open("rb") as f:
            for chunk in iter(lambda: f.read(1024 * 1024), b""):
                h.update(chunk)
        return h.hexdigest()

    # --- Routes ---
    
    @app.route("/<path:filename>")
    def static_files(filename):
     # List of allowed files (these can be accessed by the public without security risk)
        allowed_files = {
            "documents.html",
            "index.html",
            "login.html",
            "signup.html",
            "style.css",
        }
        if filename not in allowed_files:
            return jsonify({"error": "Access denied"}), 403
        return app.send_static_file(filename) 

    @app.route("/")
    def home():
        return app.send_static_file("index.html")
    
    @app.get("/healthz")
    def healthz():
        try:
            with get_engine().connect() as conn:
                conn.execute(text("SELECT 1"))
            db_ok = True
        except Exception:
            db_ok = False
            return jsonify({"message": "The server is down.", "db_connected": db_ok}), 503
        return jsonify({"message": "The server is up and running.", "db_connected": db_ok}), 200

    # POST /api/create-user {email, login, password}
    @app.post("/api/create-user")
    def create_user():
        payload = request.get_json(silent=True) or {}
        email = (payload.get("email") or "").strip().lower()
        login = (payload.get("login") or "").strip()
        password = payload.get("password") or ""
        #creates a random uid instead of autoincrement to avoid enumeration attacks
        uid = str(uuid.uuid4())
        #print(email, login, password)
        if not email or not login or not password:
            #print("det är här det fuckar1")
            return jsonify({"error": "email, login, and password are required"}), 400
        #change password for easier testing CHANGE BEFORE PRODUCTION
        if len(password) < 3:
            #print("det är här det fuckar2")
            return jsonify({"error": "password must be at least 8 characters"}), 400
        if "@" not in email:
            #print("det är här det fuckar3")
            return jsonify({"error": "invalid email address"}), 400

        hpw = generate_password_hash(password)

        # SQLAlchemy takes care to protect against SQL injection using parameterized queries
        try:
            with get_engine().begin() as conn:
                res = conn.execute(
                    text("INSERT INTO Users (email, hpassword, login, id) VALUES (:email, :hpw, :login, :id)"),
                    {"email": email, "hpw": hpw, "login": login, "id": uid},
                )
                #uid = int(res.lastrowid)
                row = conn.execute(
                    text("SELECT id, email, login FROM Users WHERE id = :id"),
                    {"id": uid},
                ).one()
        except IntegrityError:
            print("det är här det fuckar4")
            app.logger.warning(f"Duplicate user: {email} / {login}")
            return jsonify({"error": "invalid input"}), 400
        except Exception as e:
            print("det är här det fuckar5")
            app.logger.error(f"DB error: {e}")
            return jsonify({"error": "internal server error"}), 503
        #print(row.id + " " + row.email + " " + row.login + "178")
        return jsonify({"id": row.id, "email": row.email, "login": row.login}), 201

    # POST /api/login {login, password}
    @app.post("/api/login")
    def login():
        payload = request.get_json(silent=True) or {}
        email = (payload.get("email") or "").strip()
        password = payload.get("password") or ""
        if not email or not password:
            return jsonify({"error": "email and password are required"}), 400
        if "@" not in email:
            return jsonify({"error": "invalid email address"}), 400

        try:
            with get_engine().connect() as conn:
                row = conn.execute(
                    text("SELECT id, email, login, hpassword FROM Users WHERE email = :email LIMIT 1"),
                    {"email": email},
                ).first()
        except Exception as e:
            app.logger.error(f"DB error: {e}")
            return jsonify({"error": "internal server error"}), 503

        if not row or not check_password_hash(row.hpassword, password):
            app.logger.warning(f"Failed login attempt for: {email}")
            return jsonify({"error": "invalid credentials"}), 401

        
        #set a session variable instead of a token
        session_id = secrets.token_urlsafe(32)
        #add the session to the active sessions
        active_sessions[session_id] = {"uid": row.id, "login": row.login, "email": row.email}
        
        
        
        #token now contains the same info as before, but with the session id
        #we can then look up the session id in the active sessions to get the user info and compare it to the u.id in the token
        token = _serializer().dumps({"session_id": session_id})
        #print(token)
        return jsonify({"token": token, "token_type": "bearer", "expires_in": app.config["TOKEN_TTL_SECONDS"]}), 200
        #print(row.id, row.login, row.email)
        #the same toke is generated for all users every time they log in
        
        #token = _serializer().dumps({"uid": int(row.id), "login": row.login, "email": row.email})
        #print(token)
        #return jsonify({"token": token, "token_type": "bearer", "expires_in": app.config["TOKEN_TTL_SECONDS"]}), 200

    # When user uploads document, do we want to give it a new name? Otherwise that name will
    # form the foundation of the secret link (which currently is just the sha1 of the name).
    # Somehow, we need to ensure that the link returned by create_watermark is not easily    # deducible.
    #POST /api/upload-document  (multipart/form-data)
    @app.post("/api/upload-document")
    @require_auth
    def upload_document():
        if "file" not in request.files:
            return jsonify({"error": "file is required (multipart/form-data)"}), 400
        file = request.files["file"]
        if not file or file.filename == "":
            return jsonify({"error": "empty filename"}), 400
        #check that the file is a PDF
        try:
            pdf = PdfReader(file)
            file.seek(0)  # reset file pointer after reading TACK CLAUDE
        except PdfReadError:
            return jsonify({"error": "invalid PDF file"}), 400
        
        fname = file.filename
        #use documentID to avoid directory traversal attacks
        did = str(uuid.uuid4())

        user_dir = app.config["STORAGE_DIR"] / "files" / g.user["login"]
        user_dir.mkdir(parents=True, exist_ok=True)

        ts = dt.datetime.utcnow().strftime("%Y%m%dT%H%M%S%fZ")
        final_name = request.form.get("name") or fname
        stored_name = f"{ts}__{fname}"
        stored_path = user_dir / stored_name
        file.save(stored_path)
        

        sha_hex = _sha256_file(stored_path)
        size = stored_path.stat().st_size


        try:
            with get_engine().begin() as conn:
                conn.execute(
                    text("""
                        INSERT INTO Documents (name, path, ownerid, sha256, size, id)
                        VALUES (:name, :path, :ownerid, UNHEX(:sha256hex), :size, :id)
                    """),
                    {
                        "name": final_name,
                        "path": str(stored_path),
                        "ownerid": g.user["id"],
                        "sha256hex": sha_hex,
                        "size": int(size),
                        "id": did,
                    },
                )
                #print(final_name + " " + str(stored_path) + " " + str(g.user["id"]) + " " + sha_hex + " " + str(size) + " " + did)
                #did = int(conn.execute(text("SELECT LAST_INSERT_ID()")).scalar())
                row = conn.execute(
                    text("""
                        SELECT id, name, creation, HEX(sha256) AS sha256_hex, size
                        FROM Documents
                        WHERE id = :id
                    """),
                    {"id": did},
                ).one()
        except Exception as e:
            #print(e)
            return jsonify({"error": f"database error: {str(e)}"}), 503

        return jsonify({
            "id": row.id,
            "name": row.name,
            "creation": row.creation.isoformat() if hasattr(row.creation, "isoformat") else str(row.creation),
            "sha256": row.sha256_hex,
            "size": int(row.size),
        }), 201

    # GET /api/list-documents
    @app.get("/api/list-documents")
    @require_auth
    def list_documents():
        try:
            #print(int(g.user["id"]))
            #print("kommer hit")
            with get_engine().connect() as conn:
                rows = conn.execute(
                    text("""
                        SELECT id, name, creation, HEX(sha256) AS sha256_hex, size
                        FROM Documents
                        WHERE ownerid = :uid
                        ORDER BY creation DESC
                    """),
                    {"uid": g.user["id"]},
                ).all()
        except Exception as e:
            return jsonify({"error": f"database error: {str(e)}"}), 503

        docs = [{
            "id": r.id,
            "name": r.name,
            "creation": r.creation.isoformat() if hasattr(r.creation, "isoformat") else str(r.creation),
            "sha256": r.sha256_hex,
            "size": int(r.size),
        } for r in rows]
        return jsonify({"documents": docs}), 200
    
    #GET /api/list-versions
    @app.get("/api/list-versions")
    @app.get("/api/list-versions/<string:document_id>")
    @require_auth
    def list_versions(document_id: str | None = None):
        # Support both path param and ?id=/ ?documentid=
        if document_id is None:
            document_id = request.args.get("id") or request.args.get("documentid")
            try:
                document_id = str(document_id)
            except (TypeError, ValueError):
                return jsonify({"error": "document id required"}), 400

        try:
            with get_engine().connect() as conn:
                rows = conn.execute(
                    text("""
                        SELECT v.id, v.documentid, v.link, v.intended_for, v.secret, v.method
                        FROM Users u
                        JOIN Documents d ON d.ownerid = u.id
                        JOIN Versions v ON d.id = v.documentid
                        WHERE u.login = :glogin AND d.id = :did
                    """),
                    {"glogin": str(g.user["login"]), "did": document_id},
                ).all()
        except Exception as e:
            return jsonify({"error": f"database error: {str(e)}"}), 503

        versions = [{
            "id": str(r.id),
            "documentid": str(r.documentid),
            "link": r.link,
            "intended_for": r.intended_for,
            "secret": r.secret,
            "method": r.method,
        } for r in rows]
        return jsonify({"versions": versions}), 200
    
    
    # GET /api/list-all-versions
    @app.get("/api/list-all-versions")
    @require_auth
    def list_all_versions():
        try:
            with get_engine().connect() as conn:
                rows = conn.execute(
                    text("""
                        SELECT v.id, v.documentid, v.link, v.intended_for, v.method
                        FROM Users u
                        JOIN Documents d ON d.ownerid = u.id
                        JOIN Versions v ON d.id = v.documentid
                        WHERE u.login = :glogin
                    """),
                    #FIXME so that it uses the user id instead of login
                    {"glogin": str(g.user["login"])},
                ).all()
        except Exception as e:
            return jsonify({"error": f"database error: {str(e)}"}), 503

        versions = [{
            "id": int(r.id),
            "documentid": int(r.documentid),
            "link": r.link,
            "intended_for": r.intended_for,
            "method": r.method,
        } for r in rows]
        return jsonify({"versions": versions}), 200
    
    # GET /api/get-document or /api/get-document/<id>  → returns the PDF (inline)
    @app.get("/api/get-document")
    @app.get("/api/get-document/<string:document_id>")
    @require_auth
    def get_document(document_id: str | None = None):
        
        #print(document_id)
        #print("kommer hit")
        # Support both path param and ?id=/ ?documentid=
        if document_id is None:
            document_id = request.args.get("id") or request.args.get("documentid")
            try:
                document_id = str(document_id)
            except (TypeError, ValueError):
                return jsonify({"error": "document id required"}), 400

        try:
            with get_engine().connect() as conn:
                row = conn.execute(
                    text("""
                        SELECT id, name, path, HEX(sha256) AS sha256_hex, size
                        FROM Documents
                        WHERE id = :id AND ownerid = :uid
                        LIMIT 1
                    """),
                    {"id": document_id, "uid": g.user["id"]},
                ).first()
        except Exception as e:
            return jsonify({"error": f"database error: {str(e)}"}), 503

        # Don’t leak whether a doc exists for another user
        if not row:
            return jsonify({"error": "document not found"}), 404

        file_path = Path(row.path)

        # Basic safety: ensure path is inside STORAGE_DIR and exists
        try:
            file_path.resolve().relative_to(app.config["STORAGE_DIR"].resolve())
        except Exception:
            # Path looks suspicious or outside storage
            return jsonify({"error": "document path invalid"}), 500

        if not file_path.exists():
            return jsonify({"error": "file missing on disk"}), 410

        # Serve inline with caching hints + ETag based on stored sha256
        resp = send_file(
            file_path,
            mimetype="application/pdf",
            as_attachment=False,
            download_name=row.name if row.name.lower().endswith(".pdf") else f"{row.name}.pdf",
            conditional=True,   # enables 304 if If-Modified-Since/Range handling
            max_age=0,
            last_modified=file_path.stat().st_mtime,
        )
        # Strong validator
        if isinstance(row.sha256_hex, str) and row.sha256_hex:
            resp.set_etag(row.sha256_hex.lower())

        resp.headers["Cache-Control"] = "private, max-age=0, must-revalidate"
        return resp
    
    # GET /api/get-version/<link>  → returns the watermarked PDF (inline)
    @app.get("/api/get-version/<link>")
    def get_version(link: str):
        try:
            with get_engine().connect() as conn:
                row = conn.execute(
                    text("""
                        SELECT *
                        FROM Versions
                        WHERE link = :link
                        LIMIT 1
                    """),
                    {"link": link},
                ).first()
        except Exception as e:
            app.logger.error(f"DB error: {e}")
            return jsonify({"error": "internal server error"}), 503

        # Don’t leak whether a doc exists for another user
        if not row:
            return jsonify({"error": "document not found"}), 404

        file_path = Path(row.path)

        # Basic safety: ensure path is inside STORAGE_DIR and exists
        try:
            file_path.resolve().relative_to(app.config["STORAGE_DIR"].resolve())
        except Exception:
            # Path looks suspicious or outside storage
            return jsonify({"error": "document path invalid"}), 500

        if not file_path.exists():
            return jsonify({"error": "file missing on disk"}), 410

        if not file_path.name.lower().endswith(".pdf"):
            return jsonify({"error": "invalid file type"}), 400

        # Serve inline with caching hints + ETag based on stored sha256
        resp = send_file(
            file_path,
            mimetype="application/pdf",
            as_attachment=False,
            download_name=row.link if row.link.lower().endswith(".pdf") else f"{row.link}.pdf",
            conditional=True,   # enables 304 if If-Modified-Since/Range handling
            max_age=0,
            last_modified=file_path.stat().st_mtime,
        )

        resp.headers["Cache-Control"] = "private, max-age=0"
        return resp
    
    # Helper: resolve path safely under STORAGE_DIR (handles absolute/relative)
    def _safe_resolve_under_storage(p: str, storage_root: Path) -> Path:
        storage_root = storage_root.resolve()
        fp = Path(p)
        if not fp.is_absolute():
            fp = storage_root / fp
        fp = fp.resolve()
        # Python 3.12 has is_relative_to on Path
        if hasattr(fp, "is_relative_to"):
            if not fp.is_relative_to(storage_root):
                raise RuntimeError(f"path {fp} escapes storage root {storage_root}")
        else:
            try:
                fp.relative_to(storage_root)
            except ValueError:
                raise RuntimeError(f"path {fp} escapes storage root {storage_root}")
        return fp

    # DELETE /api/delete-document  (and variants)
    @app.route("/api/delete-document", methods=["DELETE", "POST"])  # POST supported for convenience
    @app.route("/api/delete-document/<document_id>", methods=["DELETE"])
    @require_auth
    def delete_document(document_id: str | None = None):
        # accept id from path, query (?id= / ?documentid=), or JSON body on POST
        #print(document_id)
        if not document_id:
            document_id = (
                request.args.get("id")
                or request.args.get("documentid")
                or (request.is_json and (request.get_json(silent=True) or {}).get("id"))
            )
        try:
            doc_id = document_id
        except (TypeError, ValueError):
            return jsonify({"error": "document id required"}), 400

        # Fetch the document (enforce ownership)
        #fixed sql injection vulnerability here by using parameterized queries
        try:
            with get_engine().connect() as conn:
                print("här det fuckar")
                row = conn.execute(
                    text("SELECT * FROM Documents WHERE id =  :id AND ownerid = :uid LIMIT 1"),
                    {"id": doc_id, "uid": g.user["id"]},
                ).one()
        except Exception as e:
            return jsonify({"error": f"database error: {str(e)}"}), 503

        if not row:
            # Don’t reveal others’ docs—just say not found
            return jsonify({"error": "document not found"}), 404

        # Resolve and delete file (best effort)
        storage_root = Path(app.config["STORAGE_DIR"])
        file_deleted = False
        file_missing = False
        delete_error = None
        try:
            fp = _safe_resolve_under_storage(row.path, storage_root)
            if fp.exists():
                try:
                    fp.unlink()
                    file_deleted = True
                except Exception as e:
                    delete_error = f"failed to delete file: {e}"
                    app.logger.warning("Failed to delete file %s for doc id=%s: %s", fp, row.id, e)
            else:
                file_missing = True
        except RuntimeError as e:
            # Path escapes storage root; refuse to touch the file
            delete_error = str(e)
            app.logger.error("Path safety check failed for doc id=%s: %s", row.id, e)

        # Delete DB row (will cascade to Version if FK has ON DELETE CASCADE)
        try:
            with get_engine().begin() as conn:
                # If your schema does NOT have ON DELETE CASCADE on Version.documentid,
                # uncomment the next line first:
                # conn.execute(text("DELETE FROM Version WHERE documentid = :id"), {"id": doc_id})
                conn.execute(text("DELETE FROM Documents WHERE id = :id"), {"id": doc_id})
        except Exception as e:
            return jsonify({"error": f"database error during delete: {str(e)}"}), 503

        return jsonify({
            "deleted": True,
            "id": doc_id,
            "file_deleted": file_deleted,
            "file_missing": file_missing,
            "note": delete_error,   # null/omitted if everything was fine
        }), 200
        
    #seperate function to allow easier calling from both RMAP and the internal endpoint
    #this way means we can still have the require_auth decorator on the internal endpoint, but still call it as a normal function from RMAP
    def create_internal_watermark(uid: str,
                                  document_id: str | None = None,
                                  link_token: str | None = None,
                                  **kwargs #neat keyword :)
                                  ):
        payload = kwargs
        print("kommer hit med rmap-get-link")
        if not document_id:
            document_id = (
                request.args.get("id")
                or request.args.get("documentid")
                or (request.is_json and (request.get_json(silent=True) or {}).get("id"))
            )
        try:
            doc_id = document_id
        except (TypeError, ValueError):
            print("644")
            return jsonify({"error": "document id required"}), 400

        #payload = request.get_json(silent=True) or {}
        # allow a couple of aliases for convenience
        #if the method gets called from RMAP it might not have a method in the payload so we select the best one as default
        
        method = payload.get("method")   
        #having a really hard time figuring out how to get the parameters required for the watermarking from RMAP without i looking like shit
        intended_for = payload.get("intended_for")
        position = payload.get("position")
        secret = payload.get("secret")
        key = payload.get("key")
         # validate input
        try:
            doc_id = str(doc_id)
        except (TypeError, ValueError):
            print("661")
            return jsonify({"error": "document_id (int) is required"}), 400
        if not method or not intended_for or not isinstance(secret, str) or not isinstance(key, str):
            print("664")
            return jsonify({"error": "method, intended_for, secret, and key are required"}), 400

        # lookup the document; enforce ownership
        #checks that the document belongs to the user via ownerID
        print("669")
        print(doc_id)
        try:
            with get_engine().connect() as conn:
                row = conn.execute(
                    text("""
                        SELECT id, name, path
                        FROM Documents
                        WHERE id = :id AND ownerid = :uid
                        LIMIT 1
                    """),
                    {"id": doc_id, "uid": uid},
                ).first()
        except Exception as e:
            print("e1", e)
            return jsonify({"error": f"database error: {str(e)}"}), 503

        if not row:
            print("687")
            return jsonify({"error": "document not found"}), 404

        # resolve path safely under STORAGE_DIR
        storage_root = Path(app.config["STORAGE_DIR"]).resolve()
        file_path = Path(row.path)
        if not file_path.is_absolute():
            file_path = storage_root / file_path
        file_path = file_path.resolve()
        try:
            file_path.relative_to(storage_root)
        except ValueError:
            print("699")
            return jsonify({"error": "document path invalid"}), 500
        if not file_path.exists():
            print("701")
            return jsonify({"error": "file missing on disk"}), 410

        # check watermark applicability
        try:
            #print("kommer hit 673")
            applicable = WMUtils.is_watermarking_applicable(
                method=method,
                pdf=str(file_path),
                position=position
            )
            if applicable is False:
                return jsonify({"error": "watermarking method not applicable"}), 400
        except Exception as e:
            print("716")
            print(e)
            return jsonify({"error": f"watermark applicability check failed: {e}"}), 400

        # apply watermark → bytes
        try:
            result = WMUtils.apply_watermark(
                pdf=str(file_path),
                secret=secret,
                key=key,
                method=method,
                position=position
            )

            if isinstance(result, (bytes, bytearray)):
                result = {"pdf_bytes": bytes(result)}

            if isinstance(result, dict) and "pdf_bytes" not in result:
                if "bytes" in result:
                    result["pdf_bytes"] = result["bytes"]
                elif "data" in result:
                    result["pdf_bytes"] = result["data"]

            wm_bytes = result["pdf_bytes"]
            iv = result.get("nonce")
            tag = result.get("tag")
            salt = result.get("salt")
            secret = result.get("secret")

            #print("kommer hit 703")
            if not isinstance(wm_bytes, (bytes, bytearray)) or len(wm_bytes) == 0:
                print("e2")
                return jsonify({"error": "watermarking produced no output"}), 500
        except Exception as e:
            print("e3", e)
            return jsonify({"error": f"watermarking failed: {e}"}), 500

        # build destination file name: "<original_name>__<intended_to>.pdf"
        base_name = Path(row.name or file_path.name).stem
        intended_slug = secure_filename(intended_for)
        dest_dir = file_path.parent / "watermarks"
        dest_dir.mkdir(parents=True, exist_ok=True)

        candidate = f"{base_name}__{intended_slug}.pdf"
        dest_path = dest_dir / candidate

        # write bytes
        try:
            with dest_path.open("wb") as f:
                f.write(wm_bytes)
        except Exception as e:
            print("e4")
            return jsonify({"error": f"failed to write watermarked file: {e}"}), 500
        
        vid = str(uuid.uuid4())
        
        #check if link_token is provided in the payload via RMAP else do as normal
        if link_token is None:
            link_token = hashlib.sha1(candidate.encode("utf-8")).hexdigest()
        #print(doc_id, link_token, intended_for, secret, method, position, dest_path)
        #print(link_token)
        #print(uid,document_id , "767")
        try:
            with get_engine().begin() as conn:
                conn.execute(
                    text("""
                                INSERT INTO Versions (id, documentid, link, intended_for, secret, iv, tag, salt, method, position, path)
                                VALUES (:id, :documentid, :link, :intended_for, :secret, :iv, :tag, :salt, :method, :position, :path)
                            """),
                    {
                        "id": vid,
                        "documentid": doc_id,
                        "link": link_token,
                        "intended_for": intended_for,
                        "secret": secret,
                        "iv": iv,
                        "tag": tag,
                        "salt": salt,
                        "method": method,
                        "position": position or "",
                        "path": dest_path
                    },
                )
                # vid = int(conn.execute(text("SELECT LAST_INSERT_ID()")).scalar())
        except Exception as e:
            # best-effort cleanup if DB insert fails
            try:
                dest_path.unlink(missing_ok=True)
            except Exception:
                pass
            print("746")
            print(e)
            return jsonify({"error": f"database error during version insert: {e}"}), 503

        return jsonify({
            "id": vid,
            "documentid": doc_id,
            "link": link_token,
            "intended_for": intended_for,
            "method": method,
            "position": position,
            "filename": candidate,
            "size": len(wm_bytes),
        }), 201
    
        
       
       
         
    # POST /api/create-watermark or /api/create-watermark/<id>  → create watermarked pdf and returns metadata
    @app.post("/api/create-watermark")
    @app.post("/api/create-watermark/<string:document_id>")
    @require_auth #ändrade till str
    def create_watermark(document_id: str | None = None):
        #''', link_token: str | None = None'''
        payload = request.get_json(silent=True) or {}
        return create_internal_watermark(
            document_id=document_id,
            uid = g.user["id"],
            **payload
        )
        
        
    @app.post("/api/load-plugin")
    @require_auth
    def load_plugin():
        """
        Load a serialized Python class implementing WatermarkingMethod from
        STORAGE_DIR/files/plugins/<filename>.{pkl|dill} and register it in wm_mod.METHODS.
        Body: { "filename": "MyMethod.pkl", "overwrite": false }
        """
        payload = request.get_json(silent=True) or {}
        filename = (payload.get("filename") or "").strip()
        overwrite = bool(payload.get("overwrite", False))

        if not filename:
            return jsonify({"error": "filename is required"}), 400

        # Locate the plugin in /storage/files/plugins (relative to STORAGE_DIR)
        storage_root = Path(app.config["STORAGE_DIR"])
        plugins_dir = storage_root / "files" / "plugins"
        try:
            plugins_dir.mkdir(parents=True, exist_ok=True)
            plugin_path = plugins_dir / filename
        except Exception as e:
            return jsonify({"error": f"plugin path error: {e}"}), 500

        if not plugin_path.exists():
            return jsonify({"error": f"plugin file not found: {safe}"}), 404

        # Unpickle the object (dill if available; else std pickle)
        try:
            with plugin_path.open("rb") as f:
                obj = _pickle.load(f)
        except Exception as e:
            return jsonify({"error": f"failed to deserialize plugin: {e}"}), 400

        # Accept: class object, or instance (we'll promote instance to its class)
        if isinstance(obj, type):
            cls = obj
        else:
            cls = obj.__class__

        # Determine method name for registry
        method_name = getattr(cls, "name", getattr(cls, "__name__", None))
        if not method_name or not isinstance(method_name, str):
            return jsonify({"error": "plugin class must define a readable name (class.__name__ or .name)"}), 400

        # Validate interface: either subclass of WatermarkingMethod or duck-typing
        has_api = all(hasattr(cls, attr) for attr in ("add_watermark", "read_secret"))
        if WatermarkingMethod is not None:
            is_ok = issubclass(cls, WatermarkingMethod) and has_api
        else:
            is_ok = has_api
        if not is_ok:
            return jsonify({"error": "plugin does not implement WatermarkingMethod API (add_watermark/read_secret)"}), 400

        # Register the class (not an instance) so you can instantiate as needed later
        WMUtils.METHODS[method_name] = cls()

        return jsonify({
            "loaded": True,
            "filename": filename,
            "registered_as": method_name,
            "class_qualname": f"{getattr(cls, '__module__', '?')}.{getattr(cls, '__qualname__', cls.__name__)}",
            "methods_count": len(WMUtils.METHODS)
        }), 201

    # GET /api/get-watermarking-methods -> {"methods":[{"name":..., "description":...}, ...], "count":N}
    @app.get("/api/get-watermarking-methods")
    def get_watermarking_methods():
        methods = []

        for m in WMUtils.METHODS:
            methods.append({"name": m, "description": WMUtils.get_method(m).get_usage()})

        return jsonify({"methods": methods, "count": len(methods)}), 200
        
    # POST /api/read-watermark
    @app.post("/api/read-watermark")
    @app.post("/api/read-watermark/<string:document_id>")
    @require_auth
    def read_watermark(document_id: str | None = None):
        if not document_id:
            document_id = (
                request.args.get("id")
                or request.args.get("documentid")
                or (request.is_json and (request.get_json(silent=True) or {}).get("id"))
            )
        try:
            doc_id = document_id
        except (TypeError, ValueError):
            return jsonify({"error": "document id required"}), 400

        payload = request.get_json(silent=True) or {}
        # allow a couple of aliases for convenience
        
        method = payload.get("method")
        position = payload.get("position") or None
        key = payload.get("key")

        # validate input
        try:
            doc_id = str(doc_id)
        except (TypeError, ValueError):
            return jsonify({"error": "document_id (int) is required"}), 400
        if not method or not isinstance(key, str):
            return jsonify({"error": "method, and key are required"}), 400

        # lookup the document; FIXME enforce ownership
        try:
            with get_engine().connect() as conn:
                row = conn.execute(
                    text("""
                        SELECT v.documentid, v.path, v.method, v.salt, v.tag, v.iv
                        FROM Versions v
                        JOIN Documents d ON v.documentid = d.id
                        WHERE v.documentid = :id AND d.ownerid = :uid
                        LIMIT 1
                    """),
                    {"id": doc_id, "uid": g.user["id"]},
                ).first()
        except Exception as e:
            return jsonify({"error": f"database error: {str(e)}"}), 503

        if not row:
            return jsonify({"error": "document not found"}), 404

            # resolve path safely under STORAGE_DIR
        storage_root = Path(app.config["STORAGE_DIR"]).resolve()
        file_path = Path(row.path)
        if not file_path.is_absolute():
            file_path = storage_root / file_path
        file_path = file_path.resolve()
        try:
            file_path.relative_to(storage_root)
        except ValueError:
            return jsonify({"error": "document path invalid"}), 500
        if not file_path.exists():
            return jsonify({"error": "file missing on disk"}), 410

        #get the parameters from the document needed to read the watermark

        secret = None
        try:
            secret = WMUtils.read_watermark(
                method=method,
                pdf=str(file_path),
                key=key,
                position=position,
                iv=row.iv,
                tag=row.tag,
                salt=row.salt
            )
        except Exception as e:
            return jsonify({"error": f"Error when attempting to read watermark: {e}"}), 400
        return jsonify({
            "documentid": doc_id,
            "secret": secret,
            "method": method,
            "position": position
        }), 201
        
    @app.post("/api/rmap-initiate")
    #@require_auth
    def initiate_rmap():
        # Get raw POST data
        
        #print(payload)
        if request.is_json: 
            payload = request.get_json()
            print(payload)
        else:
        # Get raw text/binary data
            payload = request.get_data(as_text=True)
            
            
        result = rmap.handle_message1(payload)
        print(result)
        
        return jsonify(result.get("payload")), 200
    
    
    @app.post("/api/rmap-get-link")
    #@require_auth
    def rmap_get_link():
        # Get raw POST data
        
        #print(payload)
        if request.is_json: 
            payload = request.get_json()
            #print(payload)
        else:
        # Get raw text/binary data
            payload = request.get_data(as_text=True)
            
        #id to the pdf on admin@admin.admin account that other groups can watermark    
        admin_uid = '281b4cb1-abdb-4a61-ad33-9a78cbab12b7'
        pdf_id = '619f9c58-6e40-40d2-ae59-07929e8de44b'
        result = rmap.handle_message2(payload)
        
        #we can now create the watermark with the parameters received from RMAP
        create_internal_watermark(
                         uid=admin_uid,
                         document_id=pdf_id,
                         link_token=result.get("result"),
                         method="wm-encrypted",
                         intended_for="rmap_recipient",
                         secret="watermarked",
                         key="keysecret",
                         position = "none")
        
        
        #use get-version endpoint with the newly created wm pdf in order
        #for the user to get their pdf 
        #link = {'http://127.0.0.1:5000/api/get-version/'+result.get("result")}
        #return jsonify({"link" : link}), 200
        link_url = url_for("get_version", link=result.get("result"), _external=True)
        return jsonify({"link": link_url}), 200

    
    return app
    
# WSGI entrypoint
app = create_app()

if __name__ == "__main__":
    port = int(os.environ.get("PORT", 5000))
    app.run(host="0.0.0.0", port=port)
=======
import os
import io
import base64
import hashlib
import datetime as dt
from pathlib import Path
from functools import wraps

from flask import Flask, jsonify, request, g, send_file, url_for
from werkzeug.utils import secure_filename
from werkzeug.security import generate_password_hash, check_password_hash
from itsdangerous import URLSafeTimedSerializer, BadSignature, SignatureExpired
from pypdf import PdfReader
from pypdf.errors import PdfReadError

from sqlalchemy import create_engine, text
from sqlalchemy.exc import IntegrityError
import sys, types

# imghdr togs bort i Python 3.13 – skapa en minimal stub om det saknas
try:
    import imghdr  # finns på <=3.12
except Exception:
    if sys.version_info >= (3, 13) and "imghdr" not in sys.modules:
        _im = types.ModuleType("imghdr")

        def what(file, h=None):  # minimalistisk stub
            return None

        _im.what = what
        sys.modules["imghdr"] = _im

# RMAP – håll appen körbar även om paketet saknas
try:
    from rmap.identity_manager import IdentityManager
    from rmap.rmap import RMAP
except Exception:
    IdentityManager = None
    RMAP = None

import pickle as _std_pickle
import secrets
import uuid
try:
    import dill as _pickle  # allows loading classes not importable by module path
except Exception:  # dill is optional
    _pickle = _std_pickle

import watermarking_utils as WMUtils
from watermarking_method import WatermarkingMethod
from watermarking_utils import METHODS, apply_watermark, read_watermark, explore_pdf, is_watermarking_applicable, get_method

active_sessions = {}


# --- Helpers för säkert lagringsformat av crypto-parametrar ---
def _to_b64_if_bytes(x):
    """Returnera Base64-sträng om x är bytes/bytearray/memoryview, annars x."""
    if isinstance(x, (bytes, bytearray, memoryview)):
        return base64.b64encode(bytes(x)).decode("ascii")
    return x


def _from_db_blob_or_b64(x):
    """Konvertera DB-fält (BLOB/bytes/base64-sträng) till rå bytes för crypto."""
    if x is None:
        return None
    if isinstance(x, memoryview):
        x = x.tobytes()
    if isinstance(x, (bytes, bytearray)):
        return bytes(x)
    if isinstance(x, str):
        # Försök base64-dekoda, annars antag UTF-8
        try:
            return base64.b64decode(x)
        except Exception:
            return x.encode("utf-8", "ignore")
    try:
        return bytes(x)
    except Exception:
        return None


def create_app():
    app = Flask(__name__)

    # --- Config ---
    app.config["SECRET_KEY"] = os.environ.get("SECRET_KEY", "dev-secret-change-me")
    app.config["STORAGE_DIR"] = Path(os.environ.get("STORAGE_DIR", "./storage")).resolve()
    app.config["TOKEN_TTL_SECONDS"] = int(os.environ.get("TOKEN_TTL_SECONDS", "86400"))

    app.config["DB_USER"] = os.environ.get("DB_USER", "tatou")
    app.config["DB_PASSWORD"] = os.environ.get("DB_PASSWORD", "tatou")
    app.config["DB_HOST"] = os.environ.get("DB_HOST", "db")
    app.config["DB_PORT"] = int(os.environ.get("DB_PORT", "3306"))
    app.config["DB_NAME"] = os.environ.get("DB_NAME", "tatou")
    app.config["STORAGE_DIR"].mkdir(parents=True, exist_ok=True)

    # Fixa path till keys
    BASE_DIR = Path(__file__).parent.resolve()
    client_keys_dir = BASE_DIR / "pki"
    server_public_key_path = BASE_DIR / "pki" / "Group_20.asc"
    server_private_key_path = BASE_DIR / "server_private_key" / "private_key.asc"
    # TODO: flytta passfras till ENV i prod
    server_private_key_passphrase = '2e*H*iupUWEL!!%^D2U'

    identity_manager = None
    rmap = None
    if IdentityManager and RMAP:
        identity_manager = IdentityManager(
            client_keys_dir,
            server_public_key_path,
            server_private_key_path,
            server_private_key_passphrase
        )
        rmap = RMAP(identity_manager)

    # --- DB engine only (no Table metadata) ---
    def db_url() -> str:
        # Test/override: om någon av dessa env-variabler finns, använd den
        override = (
            os.environ.get("DB_URL")
            or os.environ.get("DATABASE_URL")
            or os.environ.get("SQLALCHEMY_DATABASE_URI")
        )
        if override:
            return override

        # Standard: MySQL i Docker
        return (
            f"mysql+pymysql://{app.config['DB_USER']}:{app.config['DB_PASSWORD']}"
            f"@{app.config['DB_HOST']}:{app.config['DB_PORT']}/{app.config['DB_NAME']}?charset=utf8mb4"
        )

    def get_engine():
        eng = app.config.get("_ENGINE")
        if eng is None:
            eng = create_engine(db_url(), pool_pre_ping=True, future=True)
            app.config["_ENGINE"] = eng
        return eng

    # --- Helpers ---
    def _serializer():
        return URLSafeTimedSerializer(app.config["SECRET_KEY"], salt="tatou-auth")

    def _auth_error(msg: str, code: int = 401):
        return jsonify({"error": msg}), code

    def require_auth(f):
        @wraps(f)
        def wrapper(*args, **kwargs):
            auth = request.headers.get("Authorization", "")
            if not auth.startswith("Bearer "):
                return _auth_error("Missing or invalid Authorization header")
            token = auth.split(" ", 1)[1].strip()
            try:
                data = _serializer().loads(token, max_age=app.config["TOKEN_TTL_SECONDS"])
                session_id = data["session_id"]
                if session_id not in active_sessions:
                    return _auth_error("Invalid session (naughty boy?)")
            except SignatureExpired:
                return _auth_error("Token expired")
            except BadSignature:
                return _auth_error("Invalid token")

            user_data = active_sessions[session_id]
            g.user = {"id": user_data["uid"], "login": user_data["login"], "email": user_data.get("email")}
            return f(*args, **kwargs)
        return wrapper

    def _sha256_file(path: Path) -> str:
        h = hashlib.sha256()
        with path.open("rb") as f:
            for chunk in iter(lambda: f.read(1024 * 1024), b""):
                h.update(chunk)
        return h.hexdigest()

    # --- Routes ---

    @app.route("/<path:filename>")
    def static_files(filename):
        # Endast tillåtna statiska filer
        allowed_files = {
            "documents.html",
            "index.html",
            "login.html",
            "signup.html",
            "style.css",
        }
        if filename not in allowed_files:
            return jsonify({"error": "Access denied"}), 403
        return app.send_static_file(filename)

    @app.route("/")
    def home():
        return app.send_static_file("index.html")

    @app.get("/healthz")
    def healthz():
        try:
            with get_engine().connect() as conn:
                conn.execute(text("SELECT 1"))
            db_ok = True
        except Exception:
            db_ok = False
            return jsonify({"message": "The server is down.", "db_connected": db_ok}), 503
        return jsonify({"message": "The server is up and running.", "db_connected": db_ok}), 200

    # POST /api/create-user {email, login, password}
    @app.post("/api/create-user")
    def create_user():
        payload = request.get_json(silent=True) or {}
        email = (payload.get("email") or "").strip().lower()
        login = (payload.get("login") or "").strip()
        password = payload.get("password") or ""
        uid = str(uuid.uuid4())

        if not email or not login or not password:
            return jsonify({"error": "email, login, and password are required"}), 400
        # För test: min 3 tecken (ändra i prod)
        if len(password) < 3:
            return jsonify({"error": "password must be at least 8 characters"}), 400
        if "@" not in email:
            return jsonify({"error": "invalid email address"}), 400

        hpw = generate_password_hash(password)

        try:
            with get_engine().begin() as conn:
                conn.execute(
                    text("INSERT INTO Users (email, hpassword, login, id) VALUES (:email, :hpw, :login, :id)"),
                    {"email": email, "hpw": hpw, "login": login, "id": uid},
                )
                row = conn.execute(
                    text("SELECT id, email, login FROM Users WHERE id = :id"),
                    {"id": uid},
                ).one()
        except IntegrityError:
            app.logger.warning(f"Duplicate user: {email} / {login}")
            return jsonify({"error": "invalid input"}), 400
        except Exception as e:
            app.logger.error(f"DB error: {e}")
            return jsonify({"error": "internal server error"}), 503

        return jsonify({"id": row.id, "email": row.email, "login": row.login}), 201

    # POST /api/login {email, password}
    @app.post("/api/login")
    def login():
        payload = request.get_json(silent=True) or {}
        email = (payload.get("email") or "").strip()
        password = payload.get("password") or ""
        if not email or not password:
            return jsonify({"error": "email and password are required"}), 400
        if "@" not in email:
            return jsonify({"error": "invalid email address"}), 400

        try:
            with get_engine().connect() as conn:
                row = conn.execute(
                    text("SELECT id, email, login, hpassword FROM Users WHERE email = :email LIMIT 1"),
                    {"email": email},
                ).first()
        except Exception as e:
            app.logger.error(f"DB error: {e}")
            return jsonify({"error": "internal server error"}), 503

        if not row or not check_password_hash(row.hpassword, password):
            app.logger.warning(f"Failed login attempt for: {email}")
            return jsonify({"error": "invalid credentials"}), 401

        # sessionsbaserad token
        session_id = secrets.token_urlsafe(32)
        active_sessions[session_id] = {"uid": row.id, "login": row.login, "email": row.email}
        token = _serializer().dumps({"session_id": session_id})
        return jsonify({"token": token, "token_type": "bearer", "expires_in": app.config["TOKEN_TTL_SECONDS"]}), 200

    @app.post("/api/upload-document")
    @require_auth
    def upload_document():
        if "file" not in request.files:
            return jsonify({"error": "file is required (multipart/form-data)"}), 400
        file = request.files["file"]
        if not file or file.filename == "":
            return jsonify({"error": "empty filename"}), 400

        # --- PDF-validering ---
        # Först: försök läsa som riktig PDF. Om pypdf klagar, fall back till
        # en minimal kontroll av att filen börjar med "%PDF-".
        try:
            PdfReader(file)
            file.seek(0)  # återställ pekaren efter läsning
        except PdfReadError:
            file.seek(0)  # *viktigt*: gå till början innan vi kollar headern
            head = file.read(5)
            file.seek(0)
            if not isinstance(head, (bytes, bytearray)) or not head.startswith(b"%PDF-"):
                return jsonify({"error": "invalid PDF file"}), 400
            app.logger.warning("PDF validation fallback: header ok, pypdf failed – accepting upload")
        except Exception:
            file.seek(0)
            head = file.read(5)
            file.seek(0)
            if not isinstance(head, (bytes, bytearray)) or not head.startswith(b"%PDF-"):
                return jsonify({"error": "invalid PDF file"}), 400
            app.logger.warning("PDF validation fallback (generic): header ok – accepting upload")

        fname = file.filename
        # använd dokument-ID i stället för filnamn i sökvägen
        did = str(uuid.uuid4())

        user_dir = app.config["STORAGE_DIR"] / "files" / g.user["login"]
        user_dir.mkdir(parents=True, exist_ok=True)

        ts = dt.datetime.utcnow().strftime("%Y%m%dT%H%M%S%fZ")
        final_name = request.form.get("name") or fname
        stored_name = f"{ts}__{fname}"
        stored_path = user_dir / stored_name
        file.save(stored_path)

        sha_hex = _sha256_file(stored_path)
        size = stored_path.stat().st_size

        try:
            with get_engine().begin() as conn:
                conn.execute(
                    text("""
                        INSERT INTO Documents (name, path, ownerid, sha256, size, id)
                        VALUES (:name, :path, :ownerid, UNHEX(:sha256hex), :size, :id)
                    """),
                    {
                        "name": final_name,
                        "path": str(stored_path),
                        "ownerid": g.user["id"],
                        "sha256hex": sha_hex,
                        "size": int(size),
                        "id": did,
                    },
                )
                row = conn.execute(
                    text("""
                        SELECT id, name, creation, HEX(sha256) AS sha256_hex, size
                        FROM Documents
                        WHERE id = :id
                    """),
                    {"id": did},
                ).one()
        except Exception as e:
            return jsonify({"error": f"database error: {str(e)}"}), 503

        return jsonify({
            "id": row.id,
            "name": row.name,
            "creation": row.creation.isoformat() if hasattr(row.creation, "isoformat") else str(row.creation),
            "sha256": row.sha256_hex,
            "size": int(row.size),
        }), 201

    # GET /api/list-documents
    @app.get("/api/list-documents")
    @require_auth
    def list_documents():
        try:
            with get_engine().connect() as conn:
                rows = conn.execute(
                    text("""
                        SELECT id, name, creation, HEX(sha256) AS sha256_hex, size
                        FROM Documents
                        WHERE ownerid = :uid
                        ORDER BY creation DESC
                    """),
                    {"uid": g.user["id"]},
                ).all()
        except Exception as e:
            return jsonify({"error": f"database error: {str(e)}"}), 503

        docs = [{
            "id": r.id,
            "name": r.name,
            "creation": r.creation.isoformat() if hasattr(r.creation, "isoformat") else str(r.creation),
            "sha256": r.sha256_hex,
            "size": int(r.size),
        } for r in rows]
        return jsonify({"documents": docs}), 200

    # GET /api/list-versions
    @app.get("/api/list-versions")
    @app.get("/api/list-versions/<string:document_id>")
    @require_auth
    def list_versions(document_id: str | None = None):
        if document_id is None:
            document_id = request.args.get("id") or request.args.get("documentid")
            try:
                document_id = str(document_id)
            except (TypeError, ValueError):
                return jsonify({"error": "document id required"}), 400

        try:
            with get_engine().connect() as conn:
                rows = conn.execute(
                    text("""
                        SELECT v.id, v.documentid, v.link, v.intended_for, v.secret, v.method
                        FROM Users u
                        JOIN Documents d ON d.ownerid = u.id
                        JOIN Versions v ON d.id = v.documentid
                        WHERE u.login = :glogin AND d.id = :did
                    """),
                    {"glogin": str(g.user["login"]), "did": document_id},
                ).all()
        except Exception as e:
            return jsonify({"error": f"database error: {str(e)}"}), 503

        versions = [{
            "id": str(r.id),
            "documentid": str(r.documentid),
            "link": r.link,
            "intended_for": r.intended_for,
            "secret": r.secret,
            "method": r.method,
        } for r in rows]
        return jsonify({"versions": versions}), 200

    # GET /api/list-all-versions
    @app.get("/api/list-all-versions")
    @require_auth
    def list_all_versions():
        try:
            with get_engine().connect() as conn:
                rows = conn.execute(
                    text("""
                        SELECT v.id, v.documentid, v.link, v.intended_for, v.method
                        FROM Users u
                        JOIN Documents d ON d.ownerid = u.id
                        JOIN Versions v ON d.id = v.documentid
                        WHERE u.login = :glogin
                    """),
                    {"glogin": str(g.user["login"])},
                ).all()
        except Exception as e:
            return jsonify({"error": f"database error: {str(e)}"}), 503

        versions = [{
            "id": str(r.id),
            "documentid": str(r.documentid),
            "link": r.link,
            "intended_for": r.intended_for,
            "method": r.method,
        } for r in rows]
        return jsonify({"versions": versions}), 200

    # GET /api/get-document eller /api/get-document/<id>  → returnerar PDF inline
    @app.get("/api/get-document")
    @app.get("/api/get-document/<string:document_id>")
    @require_auth
    def get_document(document_id: str | None = None):
        if document_id is None:
            document_id = request.args.get("id") or request.args.get("documentid")
            try:
                document_id = str(document_id)
            except (TypeError, ValueError):
                return jsonify({"error": "document id required"}), 400

        try:
            with get_engine().connect() as conn:
                row = conn.execute(
                    text("""
                        SELECT id, name, path, HEX(sha256) AS sha256_hex, size
                        FROM Documents
                        WHERE id = :id AND ownerid = :uid
                        LIMIT 1
                    """),
                    {"id": document_id, "uid": g.user["id"]},
                ).first()
        except Exception as e:
            return jsonify({"error": f"database error: {str(e)}"}), 503

        if not row:
            return jsonify({"error": "document not found"}), 404

        file_path = Path(row.path)
        try:
            file_path.resolve().relative_to(app.config["STORAGE_DIR"].resolve())
        except Exception:
            return jsonify({"error": "document path invalid"}), 500

        if not file_path.exists():
            return jsonify({"error": "file missing on disk"}), 410

        resp = send_file(
            file_path,
            mimetype="application/pdf",
            as_attachment=False,
            download_name=row.name if row.name.lower().endswith(".pdf") else f"{row.name}.pdf",
            conditional=True,
            max_age=0,
            last_modified=file_path.stat().st_mtime,
        )
        if isinstance(row.sha256_hex, str) and row.sha256_hex:
            resp.set_etag(row.sha256_hex.lower())

        resp.headers["Cache-Control"] = "private, max-age=0, must-revalidate"
        return resp

    # GET /api/get-version/<link>  → returnerar vattenmärkt PDF inline
    @app.get("/api/get-version/<link>")
    def get_version(link: str):
        try:
            with get_engine().connect() as conn:
                row = conn.execute(
                    text("""
                        SELECT *
                        FROM Versions
                        WHERE link = :link
                        LIMIT 1
                    """),
                    {"link": link},
                ).first()
        except Exception as e:
            app.logger.error(f"DB error: {e}")
            return jsonify({"error": "internal server error"}), 503

        if not row:
            return jsonify({"error": "document not found"}), 404

        file_path = Path(row.path)
        try:
            file_path.resolve().relative_to(app.config["STORAGE_DIR"].resolve())
        except Exception:
            return jsonify({"error": "document path invalid"}), 500

        if not file_path.exists():
            return jsonify({"error": "file missing on disk"}), 410

        if not file_path.name.lower().endswith(".pdf"):
            return jsonify({"error": "invalid file type"}), 400

        resp = send_file(
            file_path,
            mimetype="application/pdf",
            as_attachment=False,
            download_name=row.link if row.link.lower().endswith(".pdf") else f"{row.link}.pdf",
            conditional=True,
            max_age=0,
            last_modified=file_path.stat().st_mtime,
        )
        resp.headers["Cache-Control"] = "private, max-age=0"
        return resp

    # Helper: säkert resolvera en path under STORAGE_DIR
    def _safe_resolve_under_storage(p: str, storage_root: Path) -> Path:
        storage_root = storage_root.resolve()
        fp = Path(p)
        if not fp.is_absolute():
            fp = storage_root / fp
        fp = fp.resolve()
        if hasattr(fp, "is_relative_to"):
            if not fp.is_relative_to(storage_root):
                raise RuntimeError(f"path {fp} escapes storage root {storage_root}")
        else:
            try:
                fp.relative_to(storage_root)
            except ValueError:
                raise RuntimeError(f"path {fp} escapes storage root {storage_root}")
        return fp

    # DELETE /api/delete-document
    @app.route("/api/delete-document", methods=["DELETE", "POST"])
    @app.route("/api/delete-document/<document_id>", methods=["DELETE"])
    @require_auth
    def delete_document(document_id: str | None = None):
        if not document_id:
            document_id = (
                request.args.get("id")
                or request.args.get("documentid")
                or (request.is_json and (request.get_json(silent=True) or {}).get("id"))
            )
        try:
            doc_id = document_id
        except (TypeError, ValueError):
            return jsonify({"error": "document id required"}), 400

        try:
            with get_engine().connect() as conn:
                row = conn.execute(
                    text("SELECT * FROM Documents WHERE id = :id AND ownerid = :uid LIMIT 1"),
                    {"id": doc_id, "uid": g.user["id"]},
                ).first()
        except Exception as e:
            return jsonify({"error": f"database error: {str(e)}"}), 503

        if not row:
            return jsonify({"error": "document not found"}), 404

        storage_root = Path(app.config["STORAGE_DIR"])
        file_deleted = False
        file_missing = False
        delete_error = None
        try:
            fp = _safe_resolve_under_storage(row.path, storage_root)
            if fp.exists():
                try:
                    fp.unlink()
                    file_deleted = True
                except Exception as e:
                    delete_error = f"failed to delete file: {e}"
                    app.logger.warning("Failed to delete file %s for doc id=%s: %s", fp, row.id, e)
            else:
                file_missing = True
        except RuntimeError as e:
            delete_error = str(e)
            app.logger.error("Path safety check failed for doc id=%s: %s", row.id, e)

        try:
            with get_engine().begin() as conn:
                conn.execute(text("DELETE FROM Documents WHERE id = :id"), {"id": doc_id})
        except Exception as e:
            return jsonify({"error": f"database error during delete: {str(e)}"}), 503

        return jsonify({
            "deleted": True,
            "id": doc_id,
            "file_deleted": file_deleted,
            "file_missing": file_missing,
            "note": delete_error,
        }), 200

    def create_internal_watermark(
        uid: str,
        document_id: str | None = None,
        link_token: str | None = None,
        **kwargs
    ):
        payload = kwargs
        app.logger.debug("create_internal_watermark called")
        if not document_id:
            document_id = (
                request.args.get("id")
                or request.args.get("documentid")
                or (request.is_json and (request.get_json(silent=True) or {}).get("id"))
            )
        try:
            doc_id = document_id
        except (TypeError, ValueError):
            return jsonify({"error": "document id required"}), 400

        method = payload.get("method")
        intended_for = payload.get("intended_for")
        position = payload.get("position")
        secret = payload.get("secret")
        key = payload.get("key")

        # validate input
        try:
            doc_id = str(doc_id)
        except (TypeError, ValueError):
            return jsonify({"error": "document_id (str) is required"}), 400
        if not method or not intended_for or not isinstance(secret, str) or not isinstance(key, str):
            return jsonify({"error": "method, intended_for, secret, and key are required"}), 400

        # lookup the document; enforce ownership
        try:
            with get_engine().connect() as conn:
                row = conn.execute(
                    text("""
                        SELECT id, name, path
                        FROM Documents
                        WHERE id = :id AND ownerid = :uid
                        LIMIT 1
                    """),
                    {"id": doc_id, "uid": uid},
                ).first()
        except Exception as e:
            app.logger.error("DB error in create_internal_watermark lookup: %s", e)
            return jsonify({"error": f"database error: {str(e)}"}), 503

        if not row:
            return jsonify({"error": "document not found"}), 404

        # resolve path safely under STORAGE_DIR
        storage_root = Path(app.config["STORAGE_DIR"]).resolve()
        file_path = Path(row.path)
        if not file_path.is_absolute():
            file_path = storage_root / file_path
        file_path = file_path.resolve()
        try:
            file_path.relative_to(storage_root)
        except ValueError:
            return jsonify({"error": "document path invalid"}), 500
        if not file_path.exists():
            return jsonify({"error": "file missing on disk"}), 410

        # check watermark applicability
        try:
            applicable = WMUtils.is_watermarking_applicable(
                method=method,
                pdf=str(file_path),
                position=position
            )
            if applicable is False:
                return jsonify({"error": "watermarking method not applicable"}), 400
        except Exception as e:
            return jsonify({"error": f"watermark applicability check failed: {e}"}), 400

        # apply watermark → bytes (+ optional crypto params)
        try:
            result = WMUtils.apply_watermark(
                pdf=str(file_path),
                secret=secret,
                key=key,
                method=method,
                position=position
            )

            if isinstance(result, (bytes, bytearray)):
                result = {"pdf_bytes": bytes(result)}

            if isinstance(result, dict) and "pdf_bytes" not in result:
                if "bytes" in result:
                    result["pdf_bytes"] = result["bytes"]
                elif "data" in result:
                    result["pdf_bytes"] = result["data"]

            wm_bytes = result["pdf_bytes"]
            iv = result.get("nonce") or result.get("iv")
            tag = result.get("tag")
            salt = result.get("salt")
            secret_out = result.get("secret", secret)

            if not isinstance(wm_bytes, (bytes, bytearray)) or len(wm_bytes) == 0:
                return jsonify({"error": "watermarking produced no output"}), 500
        except Exception as e:
            app.logger.error("watermarking failed: %s", e)
            return jsonify({"error": f"watermarking failed: {e}"}), 500

        # --- MAKE FILENAME UNIQUE (avoid overwriting previous versions) ---
        base_name = Path(row.name or file_path.name).stem
        intended_slug = secure_filename(intended_for)
        dest_dir = file_path.parent / "watermarks"
        dest_dir.mkdir(parents=True, exist_ok=True)

        unique_stamp = dt.datetime.utcnow().strftime("%Y%m%d%H%M%S%f") + "-" + secrets.token_hex(3)
        candidate = f"{base_name}__{intended_slug}__{unique_stamp}.pdf"
        dest_path = dest_dir / candidate

        # write bytes
        try:
            with dest_path.open("wb") as f:
                f.write(wm_bytes)
        except Exception as e:
            return jsonify({"error": f"failed to write watermarked file: {e}"}), 500

        vid = str(uuid.uuid4())

        # --- MAKE LINK UNIQUE (avoid unique constraint violation on Versions.link) ---
        # If link_token is provided (e.g., RMAP flow), keep it.
        # Otherwise, make a random, unguessable token.
        def _new_link_token():
            rnd = secrets.token_hex(8)
            return hashlib.sha1(f"{candidate}:{rnd}".encode("utf-8")).hexdigest()

        if link_token is None:
            link_token = _new_link_token()

        # Insert with small retry loop if link happens to collide
        from sqlalchemy.exc import IntegrityError as SAIntegrityError
        max_tries = 3
        for attempt in range(max_tries):
            try:
                with get_engine().begin() as conn:
                    conn.execute(
                        text("""
                            INSERT INTO Versions (id, documentid, link, intended_for, secret, iv, tag, salt, method, position, path)
                            VALUES (:id, :documentid, :link, :intended_for, :secret, :iv, :tag, :salt, :method, :position, :path)
                        """),
                        {
                            "id": vid,
                            "documentid": doc_id,
                            "link": link_token,
                            "intended_for": intended_for,
                            "secret": secret_out,
                            "iv": iv,
                            "tag": tag,
                            "salt": salt,
                            "method": method,
                            "position": position or "",
                            "path": str(dest_path),
                        },
                    )
                break  # success
            except SAIntegrityError as e:
                # If duplicate link, regenerate and retry
                if "Duplicate entry" in str(e) and "uq_Versions_link" in str(e) and attempt < (max_tries - 1):
                    link_token = _new_link_token()
                    continue
                # cleanup on failure
                try:
                    dest_path.unlink(missing_ok=True)
                except Exception:
                    pass
                return jsonify({"error": f"database error during version insert: {e}"}), 503
            except Exception as e:
                try:
                    dest_path.unlink(missing_ok=True)
                except Exception:
                    pass
                return jsonify({"error": f"database error during version insert: {e}"}), 503

        return jsonify({
            "id": vid,
            "documentid": doc_id,
            "link": link_token,
            "intended_for": intended_for,
            "method": method,
            "position": position,
            "filename": candidate,
            "size": len(wm_bytes),
        }), 201

    # POST /api/create-watermark eller /api/create-watermark/<id>
    @app.post("/api/create-watermark")
    @app.post("/api/create-watermark/<string:document_id>")
    @require_auth
    def create_watermark(document_id: str | None = None):
        payload = request.get_json(silent=True) or {}
        return create_internal_watermark(
            document_id=document_id,
            uid=g.user["id"],
            **payload
        )

    @app.post("/api/load-plugin")
    @require_auth
    def load_plugin():
        """
        Ladda en serialiserad klass som implementerar WatermarkingMethod från
        STORAGE_DIR/files/plugins/<filename>.{pkl|dill} och registrera den i wm_mod.METHODS.
        Body: { "filename": "MyMethod.pkl", "overwrite": false }
        """
        payload = request.get_json(silent=True) or {}
        filename = (payload.get("filename") or "").strip()
        overwrite = bool(payload.get("overwrite", False))

        if not filename:
            return jsonify({"error": "filename is required"}), 400

        storage_root = Path(app.config["STORAGE_DIR"])
        plugins_dir = storage_root / "files" / "plugins"
        try:
            plugins_dir.mkdir(parents=True, exist_ok=True)
            plugin_path = plugins_dir / filename
        except Exception as e:
            return jsonify({"error": f"plugin path error: {e}"}), 500

        if not plugin_path.exists():
            return jsonify({"error": f"plugin file not found: {filename}"}), 404

        try:
            with plugin_path.open("rb") as f:
                obj = _pickle.load(f)
        except Exception as e:
            return jsonify({"error": f"failed to deserialize plugin: {e}"}), 400

        if isinstance(obj, type):
            cls = obj
        else:
            cls = obj.__class__

        method_name = getattr(cls, "name", getattr(cls, "__name__", None))
        if not method_name or not isinstance(method_name, str):
            return jsonify({"error": "plugin class must define a readable name (class.__name__ or .name)"}), 400

        has_api = all(hasattr(cls, attr) for attr in ("add_watermark", "read_secret"))
        if WatermarkingMethod is not None:
            is_ok = issubclass(cls, WatermarkingMethod) and has_api
        else:
            is_ok = has_api
        if not is_ok:
            return jsonify({"error": "plugin does not implement WatermarkingMethod API (add_watermark/read_secret)"}), 400

        WMUtils.METHODS[method_name] = cls()

        return jsonify({
            "loaded": True,
            "filename": filename,
            "registered_as": method_name,
            "class_qualname": f"{getattr(cls, '__module__', '?')}.{getattr(cls, '__qualname__', cls.__name__)}",
            "methods_count": len(WMUtils.METHODS)
        }), 201

    # GET /api/get-watermarking-methods
    @app.get("/api/get-watermarking-methods")
    def get_watermarking_methods():
        methods = []
        for m in WMUtils.METHODS:
            methods.append({"name": m, "description": WMUtils.get_method(m).get_usage()})
        return jsonify({"methods": methods, "count": len(methods)}), 200

    # POST /api/read-watermark
    @app.post("/api/read-watermark")
    @app.post("/api/read-watermark/<string:document_id>")
    @require_auth
    def read_watermark_api(document_id: str | None = None):
        if not document_id:
            document_id = (
                request.args.get("id")
                or request.args.get("documentid")
                or (request.is_json and (request.get_json(silent=True) or {}).get("id"))
            )
        try:
            doc_id = document_id
        except (TypeError, ValueError):
            return jsonify({"error": "document id required"}), 400

        payload = request.get_json(silent=True) or {}
        method = payload.get("method")
        position = payload.get("position") or None
        key = payload.get("key")

        try:
            doc_id = str(doc_id)
        except (TypeError, ValueError):
            return jsonify({"error": "document_id (int) is required"}), 400
        if not method or not isinstance(key, str):
            return jsonify({"error": "method, and key are required"}), 400

        # Hämta rätt version för just den metoden
        try:
            with get_engine().connect() as conn:
                row = conn.execute(
                    text("""
                        SELECT v.documentid, v.path, v.method, v.salt, v.tag, v.iv
                        FROM Versions v
                        JOIN Documents d ON v.documentid = d.id
                        WHERE v.documentid = :id
                          AND d.ownerid = :uid
                          AND v.method = :method
                        ORDER BY v.id DESC
                        LIMIT 1
                    """),
                    {"id": doc_id, "uid": g.user["id"], "method": method},
                ).first()
        except Exception as e:
            return jsonify({"error": f"database error: {str(e)}"}), 503

        if not row:
            return jsonify({"error": "document not found"}), 404

        storage_root = Path(app.config["STORAGE_DIR"]).resolve()
        file_path = Path(row.path)
        if not file_path.is_absolute():
            file_path = storage_root / file_path
        file_path = file_path.resolve()
        try:
            file_path.relative_to(storage_root)
        except ValueError:
            return jsonify({"error": "document path invalid"}), 500
        if not file_path.exists():
            return jsonify({"error": "file missing on disk"}), 410

        # Normalisera DB-värden till råbytes
        iv_b   = _from_db_blob_or_b64(row.iv)
        tag_b  = _from_db_blob_or_b64(row.tag)
        salt_b = _from_db_blob_or_b64(row.salt)

        try:
            secret = WMUtils.read_watermark(
                method=method,
                pdf=str(file_path),
                key=key,
                position=position,
                iv=iv_b,
                tag=tag_b,
                salt=salt_b
            )
        except Exception as e:
            return jsonify({"error": f"Error when attempting to read watermark: {e}"}), 400

        return jsonify({
            "documentid": doc_id,
            "secret": secret,
            "method": method,
            "position": position
        }), 201

    # --- RMAP endpoints (frivilliga) ---
    @app.post("/api/rmap-initiate")
    def initiate_rmap():
        if request.is_json:
            payload = request.get_json()
        else:
            payload = request.get_data(as_text=True)

        if not rmap:
            return jsonify({"error": "RMAP not available on this server"}), 501

        result = rmap.handle_message1(payload)
        return jsonify(result.get("payload")), 200

    @app.post("/api/rmap-get-link")
    def rmap_get_link():
        if request.is_json:
            payload = request.get_json()
        else:
            payload = request.get_data(as_text=True)

        if not rmap:
            return jsonify({"error": "RMAP not available on this server"}), 501

        # Id till admin-dokument som andra kan vattenmärka
        admin_uid = '281b4cb1-abdb-4a61-ad33-9a78cbab12b7'
        pdf_id = '619f9c58-6e40-40d2-ae59-07929e8de44b'
        result = rmap.handle_message2(payload)

        # Skapar en vattenmärkt version och återanvänder RMAP-länken
        create_internal_watermark(
            uid=admin_uid,
            document_id=pdf_id,
            link_token=result.get("result"),
            method="wm-encrypted",
            intended_for="rmap_recipient",
            secret="watermarked",
            key="keysecret",
            position="none"
        )

        link_url = url_for("get_version", link=result.get("result"), _external=True)
        return jsonify({"link": link_url}), 200

    return app


# WSGI entrypoint
app = create_app()

if __name__ == "__main__":
    port = int(os.environ.get("PORT", 5000))
    app.run(host="0.0.0.0", port=port)
>>>>>>> 547dd3b8
<|MERGE_RESOLUTION|>--- conflicted
+++ resolved
@@ -1,1099 +1,3 @@
-<<<<<<< HEAD
-import os
-import io
-import hashlib
-import datetime as dt
-from pathlib import Path
-from functools import wraps
-
-from flask import Flask, jsonify, request, g, send_file, url_for
-from werkzeug.utils import secure_filename
-from werkzeug.security import generate_password_hash, check_password_hash
-from itsdangerous import URLSafeTimedSerializer, BadSignature, SignatureExpired
-from pypdf import PdfReader
-from pypdf.errors import PdfReadError
-
-from sqlalchemy import create_engine, text
-from sqlalchemy.exc import IntegrityError
-import sys, types
-try:
-    import imghdr  # finns på <=3.12
-except Exception:
-    if sys.version_info >= (3, 13) and "imghdr" not in sys.modules:
-        _im = types.ModuleType("imghdr")
-        def what(file, h=None):  # minimalistisk stub
-            return None
-        _im.what = what
-        sys.modules["imghdr"] = _im
-        
-try:
-    from rmap.identity_manager import IdentityManager
-    from rmap.rmap import RMAP
-except Exception as _e:
-    IdentityManager = None
-    RMAP = None
-
-import pickle as _std_pickle
-import secrets
-import uuid
-try:
-    import dill as _pickle  # allows loading classes not importable by module path
-except Exception:  # dill is optional
-    _pickle = _std_pickle
-
-import watermarking_utils as WMUtils
-from watermarking_method import WatermarkingMethod
-from watermarking_utils import METHODS, apply_watermark, read_watermark, explore_pdf, is_watermarking_applicable, get_method
-active_sessions = {}
-
-
-def create_app():
-    app = Flask(__name__)
-
-    # --- Config ---
-    app.config["SECRET_KEY"] = os.environ.get("SECRET_KEY", "dev-secret-change-me")
-    app.config["STORAGE_DIR"] = Path(os.environ.get("STORAGE_DIR", "./storage")).resolve()
-    app.config["TOKEN_TTL_SECONDS"] = int(os.environ.get("TOKEN_TTL_SECONDS", "86400"))
-
-    app.config["DB_USER"] = os.environ.get("DB_USER", "tatou")
-    app.config["DB_PASSWORD"] = os.environ.get("DB_PASSWORD", "tatou")
-    app.config["DB_HOST"] = os.environ.get("DB_HOST", "db")
-    app.config["DB_PORT"] = int(os.environ.get("DB_PORT", "3306"))
-    app.config["DB_NAME"] = os.environ.get("DB_NAME", "tatou")
-    app.config["STORAGE_DIR"].mkdir(parents=True, exist_ok=True)
-    
-    #fixa path till keys
-    BASE_DIR = Path(__file__).parent.resolve()
-
-    client_keys_dir = BASE_DIR / "pki"
-    server_public_key_path = BASE_DIR / "pki" / "Group_20.asc"
-    server_private_key_path = BASE_DIR / "server_private_key" / "private_key.asc"
-    #remove passphrase from git
-    server_private_key_passphrase = '2e*H*iupUWEL!!%^D2U'
-    
-    #client_keys_dir = 'pki/'
-    #server_public_key_path = 'pki/Group_20.asc'
-    #server_private_key_path = 'server_private_key/private_key.asc'
-    #server_private_key_passphrase = '2e*H*iupUWEL!!%^D2U'
-    #
-    identity_manager = IdentityManager(client_keys_dir,
-     server_public_key_path, 
-     server_private_key_path,
-     server_private_key_passphrase)
-
-    rmap = RMAP(identity_manager)
-
-
-    # --- DB engine only (no Table metadata) ---
-    def db_url() -> str:
-    # Test/override: om någon av dessa env-variabler finns, använd den
-        override = (
-            os.environ.get("DB_URL")
-            or os.environ.get("DATABASE_URL")
-            or os.environ.get("SQLALCHEMY_DATABASE_URI")
-        )
-        if override:
-            return override
-
-    # Standard: MySQL i Docker
-        return (
-            f"mysql+pymysql://{app.config['DB_USER']}:{app.config['DB_PASSWORD']}"
-            f"@{app.config['DB_HOST']}:{app.config['DB_PORT']}/{app.config['DB_NAME']}?charset=utf8mb4"
-        )
-
-
-
-    def get_engine():
-        eng = app.config.get("_ENGINE")
-        if eng is None:
-            eng = create_engine(db_url(), pool_pre_ping=True, future=True)
-            app.config["_ENGINE"] = eng
-        return eng
-
-    # --- Helpers ---
-    def _serializer():
-        return URLSafeTimedSerializer(app.config["SECRET_KEY"], salt="tatou-auth")
-
-    def _auth_error(msg: str, code: int = 401):
-        return jsonify({"error": msg}), code
-
-    def require_auth(f):
-        @wraps(f)
-        def wrapper(*args, **kwargs):
-            auth = request.headers.get("Authorization", "")
-            #print(auth)
-            if not auth.startswith("Bearer "):
-                return _auth_error("Missing or invalid Authorization header")
-            token = auth.split(" ", 1)[1].strip()
-            try:
-                data = _serializer().loads(token, max_age=app.config["TOKEN_TTL_SECONDS"])
-                #print(data)
-                #print("rad 76")
-                #extract sessionID from the token
-                session_id = data["session_id"]
-                #check that the sessionID is in the active sessions
-                if session_id not in active_sessions:
-                    return _auth_error("Invalid session (naughty boy?)")
-            except SignatureExpired:
-                return _auth_error("Token expired")
-            except BadSignature:
-                return _auth_error("Invalid token")
-            #extract user info from the active sessions using the sessionID and set g.user with the info
-            user_data = active_sessions[session_id]
-            g.user = {"id": user_data["uid"], "login": user_data["login"], "email": user_data.get("email")}
-            
-            
-            #print("kommer hit verkar bra1")
-            return f(*args, **kwargs)
-        #print("kommer hit verkar bra2")
-        return wrapper
-
-    def _sha256_file(path: Path) -> str:
-        h = hashlib.sha256()
-        with path.open("rb") as f:
-            for chunk in iter(lambda: f.read(1024 * 1024), b""):
-                h.update(chunk)
-        return h.hexdigest()
-
-    # --- Routes ---
-    
-    @app.route("/<path:filename>")
-    def static_files(filename):
-     # List of allowed files (these can be accessed by the public without security risk)
-        allowed_files = {
-            "documents.html",
-            "index.html",
-            "login.html",
-            "signup.html",
-            "style.css",
-        }
-        if filename not in allowed_files:
-            return jsonify({"error": "Access denied"}), 403
-        return app.send_static_file(filename) 
-
-    @app.route("/")
-    def home():
-        return app.send_static_file("index.html")
-    
-    @app.get("/healthz")
-    def healthz():
-        try:
-            with get_engine().connect() as conn:
-                conn.execute(text("SELECT 1"))
-            db_ok = True
-        except Exception:
-            db_ok = False
-            return jsonify({"message": "The server is down.", "db_connected": db_ok}), 503
-        return jsonify({"message": "The server is up and running.", "db_connected": db_ok}), 200
-
-    # POST /api/create-user {email, login, password}
-    @app.post("/api/create-user")
-    def create_user():
-        payload = request.get_json(silent=True) or {}
-        email = (payload.get("email") or "").strip().lower()
-        login = (payload.get("login") or "").strip()
-        password = payload.get("password") or ""
-        #creates a random uid instead of autoincrement to avoid enumeration attacks
-        uid = str(uuid.uuid4())
-        #print(email, login, password)
-        if not email or not login or not password:
-            #print("det är här det fuckar1")
-            return jsonify({"error": "email, login, and password are required"}), 400
-        #change password for easier testing CHANGE BEFORE PRODUCTION
-        if len(password) < 3:
-            #print("det är här det fuckar2")
-            return jsonify({"error": "password must be at least 8 characters"}), 400
-        if "@" not in email:
-            #print("det är här det fuckar3")
-            return jsonify({"error": "invalid email address"}), 400
-
-        hpw = generate_password_hash(password)
-
-        # SQLAlchemy takes care to protect against SQL injection using parameterized queries
-        try:
-            with get_engine().begin() as conn:
-                res = conn.execute(
-                    text("INSERT INTO Users (email, hpassword, login, id) VALUES (:email, :hpw, :login, :id)"),
-                    {"email": email, "hpw": hpw, "login": login, "id": uid},
-                )
-                #uid = int(res.lastrowid)
-                row = conn.execute(
-                    text("SELECT id, email, login FROM Users WHERE id = :id"),
-                    {"id": uid},
-                ).one()
-        except IntegrityError:
-            print("det är här det fuckar4")
-            app.logger.warning(f"Duplicate user: {email} / {login}")
-            return jsonify({"error": "invalid input"}), 400
-        except Exception as e:
-            print("det är här det fuckar5")
-            app.logger.error(f"DB error: {e}")
-            return jsonify({"error": "internal server error"}), 503
-        #print(row.id + " " + row.email + " " + row.login + "178")
-        return jsonify({"id": row.id, "email": row.email, "login": row.login}), 201
-
-    # POST /api/login {login, password}
-    @app.post("/api/login")
-    def login():
-        payload = request.get_json(silent=True) or {}
-        email = (payload.get("email") or "").strip()
-        password = payload.get("password") or ""
-        if not email or not password:
-            return jsonify({"error": "email and password are required"}), 400
-        if "@" not in email:
-            return jsonify({"error": "invalid email address"}), 400
-
-        try:
-            with get_engine().connect() as conn:
-                row = conn.execute(
-                    text("SELECT id, email, login, hpassword FROM Users WHERE email = :email LIMIT 1"),
-                    {"email": email},
-                ).first()
-        except Exception as e:
-            app.logger.error(f"DB error: {e}")
-            return jsonify({"error": "internal server error"}), 503
-
-        if not row or not check_password_hash(row.hpassword, password):
-            app.logger.warning(f"Failed login attempt for: {email}")
-            return jsonify({"error": "invalid credentials"}), 401
-
-        
-        #set a session variable instead of a token
-        session_id = secrets.token_urlsafe(32)
-        #add the session to the active sessions
-        active_sessions[session_id] = {"uid": row.id, "login": row.login, "email": row.email}
-        
-        
-        
-        #token now contains the same info as before, but with the session id
-        #we can then look up the session id in the active sessions to get the user info and compare it to the u.id in the token
-        token = _serializer().dumps({"session_id": session_id})
-        #print(token)
-        return jsonify({"token": token, "token_type": "bearer", "expires_in": app.config["TOKEN_TTL_SECONDS"]}), 200
-        #print(row.id, row.login, row.email)
-        #the same toke is generated for all users every time they log in
-        
-        #token = _serializer().dumps({"uid": int(row.id), "login": row.login, "email": row.email})
-        #print(token)
-        #return jsonify({"token": token, "token_type": "bearer", "expires_in": app.config["TOKEN_TTL_SECONDS"]}), 200
-
-    # When user uploads document, do we want to give it a new name? Otherwise that name will
-    # form the foundation of the secret link (which currently is just the sha1 of the name).
-    # Somehow, we need to ensure that the link returned by create_watermark is not easily    # deducible.
-    #POST /api/upload-document  (multipart/form-data)
-    @app.post("/api/upload-document")
-    @require_auth
-    def upload_document():
-        if "file" not in request.files:
-            return jsonify({"error": "file is required (multipart/form-data)"}), 400
-        file = request.files["file"]
-        if not file or file.filename == "":
-            return jsonify({"error": "empty filename"}), 400
-        #check that the file is a PDF
-        try:
-            pdf = PdfReader(file)
-            file.seek(0)  # reset file pointer after reading TACK CLAUDE
-        except PdfReadError:
-            return jsonify({"error": "invalid PDF file"}), 400
-        
-        fname = file.filename
-        #use documentID to avoid directory traversal attacks
-        did = str(uuid.uuid4())
-
-        user_dir = app.config["STORAGE_DIR"] / "files" / g.user["login"]
-        user_dir.mkdir(parents=True, exist_ok=True)
-
-        ts = dt.datetime.utcnow().strftime("%Y%m%dT%H%M%S%fZ")
-        final_name = request.form.get("name") or fname
-        stored_name = f"{ts}__{fname}"
-        stored_path = user_dir / stored_name
-        file.save(stored_path)
-        
-
-        sha_hex = _sha256_file(stored_path)
-        size = stored_path.stat().st_size
-
-
-        try:
-            with get_engine().begin() as conn:
-                conn.execute(
-                    text("""
-                        INSERT INTO Documents (name, path, ownerid, sha256, size, id)
-                        VALUES (:name, :path, :ownerid, UNHEX(:sha256hex), :size, :id)
-                    """),
-                    {
-                        "name": final_name,
-                        "path": str(stored_path),
-                        "ownerid": g.user["id"],
-                        "sha256hex": sha_hex,
-                        "size": int(size),
-                        "id": did,
-                    },
-                )
-                #print(final_name + " " + str(stored_path) + " " + str(g.user["id"]) + " " + sha_hex + " " + str(size) + " " + did)
-                #did = int(conn.execute(text("SELECT LAST_INSERT_ID()")).scalar())
-                row = conn.execute(
-                    text("""
-                        SELECT id, name, creation, HEX(sha256) AS sha256_hex, size
-                        FROM Documents
-                        WHERE id = :id
-                    """),
-                    {"id": did},
-                ).one()
-        except Exception as e:
-            #print(e)
-            return jsonify({"error": f"database error: {str(e)}"}), 503
-
-        return jsonify({
-            "id": row.id,
-            "name": row.name,
-            "creation": row.creation.isoformat() if hasattr(row.creation, "isoformat") else str(row.creation),
-            "sha256": row.sha256_hex,
-            "size": int(row.size),
-        }), 201
-
-    # GET /api/list-documents
-    @app.get("/api/list-documents")
-    @require_auth
-    def list_documents():
-        try:
-            #print(int(g.user["id"]))
-            #print("kommer hit")
-            with get_engine().connect() as conn:
-                rows = conn.execute(
-                    text("""
-                        SELECT id, name, creation, HEX(sha256) AS sha256_hex, size
-                        FROM Documents
-                        WHERE ownerid = :uid
-                        ORDER BY creation DESC
-                    """),
-                    {"uid": g.user["id"]},
-                ).all()
-        except Exception as e:
-            return jsonify({"error": f"database error: {str(e)}"}), 503
-
-        docs = [{
-            "id": r.id,
-            "name": r.name,
-            "creation": r.creation.isoformat() if hasattr(r.creation, "isoformat") else str(r.creation),
-            "sha256": r.sha256_hex,
-            "size": int(r.size),
-        } for r in rows]
-        return jsonify({"documents": docs}), 200
-    
-    #GET /api/list-versions
-    @app.get("/api/list-versions")
-    @app.get("/api/list-versions/<string:document_id>")
-    @require_auth
-    def list_versions(document_id: str | None = None):
-        # Support both path param and ?id=/ ?documentid=
-        if document_id is None:
-            document_id = request.args.get("id") or request.args.get("documentid")
-            try:
-                document_id = str(document_id)
-            except (TypeError, ValueError):
-                return jsonify({"error": "document id required"}), 400
-
-        try:
-            with get_engine().connect() as conn:
-                rows = conn.execute(
-                    text("""
-                        SELECT v.id, v.documentid, v.link, v.intended_for, v.secret, v.method
-                        FROM Users u
-                        JOIN Documents d ON d.ownerid = u.id
-                        JOIN Versions v ON d.id = v.documentid
-                        WHERE u.login = :glogin AND d.id = :did
-                    """),
-                    {"glogin": str(g.user["login"]), "did": document_id},
-                ).all()
-        except Exception as e:
-            return jsonify({"error": f"database error: {str(e)}"}), 503
-
-        versions = [{
-            "id": str(r.id),
-            "documentid": str(r.documentid),
-            "link": r.link,
-            "intended_for": r.intended_for,
-            "secret": r.secret,
-            "method": r.method,
-        } for r in rows]
-        return jsonify({"versions": versions}), 200
-    
-    
-    # GET /api/list-all-versions
-    @app.get("/api/list-all-versions")
-    @require_auth
-    def list_all_versions():
-        try:
-            with get_engine().connect() as conn:
-                rows = conn.execute(
-                    text("""
-                        SELECT v.id, v.documentid, v.link, v.intended_for, v.method
-                        FROM Users u
-                        JOIN Documents d ON d.ownerid = u.id
-                        JOIN Versions v ON d.id = v.documentid
-                        WHERE u.login = :glogin
-                    """),
-                    #FIXME so that it uses the user id instead of login
-                    {"glogin": str(g.user["login"])},
-                ).all()
-        except Exception as e:
-            return jsonify({"error": f"database error: {str(e)}"}), 503
-
-        versions = [{
-            "id": int(r.id),
-            "documentid": int(r.documentid),
-            "link": r.link,
-            "intended_for": r.intended_for,
-            "method": r.method,
-        } for r in rows]
-        return jsonify({"versions": versions}), 200
-    
-    # GET /api/get-document or /api/get-document/<id>  → returns the PDF (inline)
-    @app.get("/api/get-document")
-    @app.get("/api/get-document/<string:document_id>")
-    @require_auth
-    def get_document(document_id: str | None = None):
-        
-        #print(document_id)
-        #print("kommer hit")
-        # Support both path param and ?id=/ ?documentid=
-        if document_id is None:
-            document_id = request.args.get("id") or request.args.get("documentid")
-            try:
-                document_id = str(document_id)
-            except (TypeError, ValueError):
-                return jsonify({"error": "document id required"}), 400
-
-        try:
-            with get_engine().connect() as conn:
-                row = conn.execute(
-                    text("""
-                        SELECT id, name, path, HEX(sha256) AS sha256_hex, size
-                        FROM Documents
-                        WHERE id = :id AND ownerid = :uid
-                        LIMIT 1
-                    """),
-                    {"id": document_id, "uid": g.user["id"]},
-                ).first()
-        except Exception as e:
-            return jsonify({"error": f"database error: {str(e)}"}), 503
-
-        # Don’t leak whether a doc exists for another user
-        if not row:
-            return jsonify({"error": "document not found"}), 404
-
-        file_path = Path(row.path)
-
-        # Basic safety: ensure path is inside STORAGE_DIR and exists
-        try:
-            file_path.resolve().relative_to(app.config["STORAGE_DIR"].resolve())
-        except Exception:
-            # Path looks suspicious or outside storage
-            return jsonify({"error": "document path invalid"}), 500
-
-        if not file_path.exists():
-            return jsonify({"error": "file missing on disk"}), 410
-
-        # Serve inline with caching hints + ETag based on stored sha256
-        resp = send_file(
-            file_path,
-            mimetype="application/pdf",
-            as_attachment=False,
-            download_name=row.name if row.name.lower().endswith(".pdf") else f"{row.name}.pdf",
-            conditional=True,   # enables 304 if If-Modified-Since/Range handling
-            max_age=0,
-            last_modified=file_path.stat().st_mtime,
-        )
-        # Strong validator
-        if isinstance(row.sha256_hex, str) and row.sha256_hex:
-            resp.set_etag(row.sha256_hex.lower())
-
-        resp.headers["Cache-Control"] = "private, max-age=0, must-revalidate"
-        return resp
-    
-    # GET /api/get-version/<link>  → returns the watermarked PDF (inline)
-    @app.get("/api/get-version/<link>")
-    def get_version(link: str):
-        try:
-            with get_engine().connect() as conn:
-                row = conn.execute(
-                    text("""
-                        SELECT *
-                        FROM Versions
-                        WHERE link = :link
-                        LIMIT 1
-                    """),
-                    {"link": link},
-                ).first()
-        except Exception as e:
-            app.logger.error(f"DB error: {e}")
-            return jsonify({"error": "internal server error"}), 503
-
-        # Don’t leak whether a doc exists for another user
-        if not row:
-            return jsonify({"error": "document not found"}), 404
-
-        file_path = Path(row.path)
-
-        # Basic safety: ensure path is inside STORAGE_DIR and exists
-        try:
-            file_path.resolve().relative_to(app.config["STORAGE_DIR"].resolve())
-        except Exception:
-            # Path looks suspicious or outside storage
-            return jsonify({"error": "document path invalid"}), 500
-
-        if not file_path.exists():
-            return jsonify({"error": "file missing on disk"}), 410
-
-        if not file_path.name.lower().endswith(".pdf"):
-            return jsonify({"error": "invalid file type"}), 400
-
-        # Serve inline with caching hints + ETag based on stored sha256
-        resp = send_file(
-            file_path,
-            mimetype="application/pdf",
-            as_attachment=False,
-            download_name=row.link if row.link.lower().endswith(".pdf") else f"{row.link}.pdf",
-            conditional=True,   # enables 304 if If-Modified-Since/Range handling
-            max_age=0,
-            last_modified=file_path.stat().st_mtime,
-        )
-
-        resp.headers["Cache-Control"] = "private, max-age=0"
-        return resp
-    
-    # Helper: resolve path safely under STORAGE_DIR (handles absolute/relative)
-    def _safe_resolve_under_storage(p: str, storage_root: Path) -> Path:
-        storage_root = storage_root.resolve()
-        fp = Path(p)
-        if not fp.is_absolute():
-            fp = storage_root / fp
-        fp = fp.resolve()
-        # Python 3.12 has is_relative_to on Path
-        if hasattr(fp, "is_relative_to"):
-            if not fp.is_relative_to(storage_root):
-                raise RuntimeError(f"path {fp} escapes storage root {storage_root}")
-        else:
-            try:
-                fp.relative_to(storage_root)
-            except ValueError:
-                raise RuntimeError(f"path {fp} escapes storage root {storage_root}")
-        return fp
-
-    # DELETE /api/delete-document  (and variants)
-    @app.route("/api/delete-document", methods=["DELETE", "POST"])  # POST supported for convenience
-    @app.route("/api/delete-document/<document_id>", methods=["DELETE"])
-    @require_auth
-    def delete_document(document_id: str | None = None):
-        # accept id from path, query (?id= / ?documentid=), or JSON body on POST
-        #print(document_id)
-        if not document_id:
-            document_id = (
-                request.args.get("id")
-                or request.args.get("documentid")
-                or (request.is_json and (request.get_json(silent=True) or {}).get("id"))
-            )
-        try:
-            doc_id = document_id
-        except (TypeError, ValueError):
-            return jsonify({"error": "document id required"}), 400
-
-        # Fetch the document (enforce ownership)
-        #fixed sql injection vulnerability here by using parameterized queries
-        try:
-            with get_engine().connect() as conn:
-                print("här det fuckar")
-                row = conn.execute(
-                    text("SELECT * FROM Documents WHERE id =  :id AND ownerid = :uid LIMIT 1"),
-                    {"id": doc_id, "uid": g.user["id"]},
-                ).one()
-        except Exception as e:
-            return jsonify({"error": f"database error: {str(e)}"}), 503
-
-        if not row:
-            # Don’t reveal others’ docs—just say not found
-            return jsonify({"error": "document not found"}), 404
-
-        # Resolve and delete file (best effort)
-        storage_root = Path(app.config["STORAGE_DIR"])
-        file_deleted = False
-        file_missing = False
-        delete_error = None
-        try:
-            fp = _safe_resolve_under_storage(row.path, storage_root)
-            if fp.exists():
-                try:
-                    fp.unlink()
-                    file_deleted = True
-                except Exception as e:
-                    delete_error = f"failed to delete file: {e}"
-                    app.logger.warning("Failed to delete file %s for doc id=%s: %s", fp, row.id, e)
-            else:
-                file_missing = True
-        except RuntimeError as e:
-            # Path escapes storage root; refuse to touch the file
-            delete_error = str(e)
-            app.logger.error("Path safety check failed for doc id=%s: %s", row.id, e)
-
-        # Delete DB row (will cascade to Version if FK has ON DELETE CASCADE)
-        try:
-            with get_engine().begin() as conn:
-                # If your schema does NOT have ON DELETE CASCADE on Version.documentid,
-                # uncomment the next line first:
-                # conn.execute(text("DELETE FROM Version WHERE documentid = :id"), {"id": doc_id})
-                conn.execute(text("DELETE FROM Documents WHERE id = :id"), {"id": doc_id})
-        except Exception as e:
-            return jsonify({"error": f"database error during delete: {str(e)}"}), 503
-
-        return jsonify({
-            "deleted": True,
-            "id": doc_id,
-            "file_deleted": file_deleted,
-            "file_missing": file_missing,
-            "note": delete_error,   # null/omitted if everything was fine
-        }), 200
-        
-    #seperate function to allow easier calling from both RMAP and the internal endpoint
-    #this way means we can still have the require_auth decorator on the internal endpoint, but still call it as a normal function from RMAP
-    def create_internal_watermark(uid: str,
-                                  document_id: str | None = None,
-                                  link_token: str | None = None,
-                                  **kwargs #neat keyword :)
-                                  ):
-        payload = kwargs
-        print("kommer hit med rmap-get-link")
-        if not document_id:
-            document_id = (
-                request.args.get("id")
-                or request.args.get("documentid")
-                or (request.is_json and (request.get_json(silent=True) or {}).get("id"))
-            )
-        try:
-            doc_id = document_id
-        except (TypeError, ValueError):
-            print("644")
-            return jsonify({"error": "document id required"}), 400
-
-        #payload = request.get_json(silent=True) or {}
-        # allow a couple of aliases for convenience
-        #if the method gets called from RMAP it might not have a method in the payload so we select the best one as default
-        
-        method = payload.get("method")   
-        #having a really hard time figuring out how to get the parameters required for the watermarking from RMAP without i looking like shit
-        intended_for = payload.get("intended_for")
-        position = payload.get("position")
-        secret = payload.get("secret")
-        key = payload.get("key")
-         # validate input
-        try:
-            doc_id = str(doc_id)
-        except (TypeError, ValueError):
-            print("661")
-            return jsonify({"error": "document_id (int) is required"}), 400
-        if not method or not intended_for or not isinstance(secret, str) or not isinstance(key, str):
-            print("664")
-            return jsonify({"error": "method, intended_for, secret, and key are required"}), 400
-
-        # lookup the document; enforce ownership
-        #checks that the document belongs to the user via ownerID
-        print("669")
-        print(doc_id)
-        try:
-            with get_engine().connect() as conn:
-                row = conn.execute(
-                    text("""
-                        SELECT id, name, path
-                        FROM Documents
-                        WHERE id = :id AND ownerid = :uid
-                        LIMIT 1
-                    """),
-                    {"id": doc_id, "uid": uid},
-                ).first()
-        except Exception as e:
-            print("e1", e)
-            return jsonify({"error": f"database error: {str(e)}"}), 503
-
-        if not row:
-            print("687")
-            return jsonify({"error": "document not found"}), 404
-
-        # resolve path safely under STORAGE_DIR
-        storage_root = Path(app.config["STORAGE_DIR"]).resolve()
-        file_path = Path(row.path)
-        if not file_path.is_absolute():
-            file_path = storage_root / file_path
-        file_path = file_path.resolve()
-        try:
-            file_path.relative_to(storage_root)
-        except ValueError:
-            print("699")
-            return jsonify({"error": "document path invalid"}), 500
-        if not file_path.exists():
-            print("701")
-            return jsonify({"error": "file missing on disk"}), 410
-
-        # check watermark applicability
-        try:
-            #print("kommer hit 673")
-            applicable = WMUtils.is_watermarking_applicable(
-                method=method,
-                pdf=str(file_path),
-                position=position
-            )
-            if applicable is False:
-                return jsonify({"error": "watermarking method not applicable"}), 400
-        except Exception as e:
-            print("716")
-            print(e)
-            return jsonify({"error": f"watermark applicability check failed: {e}"}), 400
-
-        # apply watermark → bytes
-        try:
-            result = WMUtils.apply_watermark(
-                pdf=str(file_path),
-                secret=secret,
-                key=key,
-                method=method,
-                position=position
-            )
-
-            if isinstance(result, (bytes, bytearray)):
-                result = {"pdf_bytes": bytes(result)}
-
-            if isinstance(result, dict) and "pdf_bytes" not in result:
-                if "bytes" in result:
-                    result["pdf_bytes"] = result["bytes"]
-                elif "data" in result:
-                    result["pdf_bytes"] = result["data"]
-
-            wm_bytes = result["pdf_bytes"]
-            iv = result.get("nonce")
-            tag = result.get("tag")
-            salt = result.get("salt")
-            secret = result.get("secret")
-
-            #print("kommer hit 703")
-            if not isinstance(wm_bytes, (bytes, bytearray)) or len(wm_bytes) == 0:
-                print("e2")
-                return jsonify({"error": "watermarking produced no output"}), 500
-        except Exception as e:
-            print("e3", e)
-            return jsonify({"error": f"watermarking failed: {e}"}), 500
-
-        # build destination file name: "<original_name>__<intended_to>.pdf"
-        base_name = Path(row.name or file_path.name).stem
-        intended_slug = secure_filename(intended_for)
-        dest_dir = file_path.parent / "watermarks"
-        dest_dir.mkdir(parents=True, exist_ok=True)
-
-        candidate = f"{base_name}__{intended_slug}.pdf"
-        dest_path = dest_dir / candidate
-
-        # write bytes
-        try:
-            with dest_path.open("wb") as f:
-                f.write(wm_bytes)
-        except Exception as e:
-            print("e4")
-            return jsonify({"error": f"failed to write watermarked file: {e}"}), 500
-        
-        vid = str(uuid.uuid4())
-        
-        #check if link_token is provided in the payload via RMAP else do as normal
-        if link_token is None:
-            link_token = hashlib.sha1(candidate.encode("utf-8")).hexdigest()
-        #print(doc_id, link_token, intended_for, secret, method, position, dest_path)
-        #print(link_token)
-        #print(uid,document_id , "767")
-        try:
-            with get_engine().begin() as conn:
-                conn.execute(
-                    text("""
-                                INSERT INTO Versions (id, documentid, link, intended_for, secret, iv, tag, salt, method, position, path)
-                                VALUES (:id, :documentid, :link, :intended_for, :secret, :iv, :tag, :salt, :method, :position, :path)
-                            """),
-                    {
-                        "id": vid,
-                        "documentid": doc_id,
-                        "link": link_token,
-                        "intended_for": intended_for,
-                        "secret": secret,
-                        "iv": iv,
-                        "tag": tag,
-                        "salt": salt,
-                        "method": method,
-                        "position": position or "",
-                        "path": dest_path
-                    },
-                )
-                # vid = int(conn.execute(text("SELECT LAST_INSERT_ID()")).scalar())
-        except Exception as e:
-            # best-effort cleanup if DB insert fails
-            try:
-                dest_path.unlink(missing_ok=True)
-            except Exception:
-                pass
-            print("746")
-            print(e)
-            return jsonify({"error": f"database error during version insert: {e}"}), 503
-
-        return jsonify({
-            "id": vid,
-            "documentid": doc_id,
-            "link": link_token,
-            "intended_for": intended_for,
-            "method": method,
-            "position": position,
-            "filename": candidate,
-            "size": len(wm_bytes),
-        }), 201
-    
-        
-       
-       
-         
-    # POST /api/create-watermark or /api/create-watermark/<id>  → create watermarked pdf and returns metadata
-    @app.post("/api/create-watermark")
-    @app.post("/api/create-watermark/<string:document_id>")
-    @require_auth #ändrade till str
-    def create_watermark(document_id: str | None = None):
-        #''', link_token: str | None = None'''
-        payload = request.get_json(silent=True) or {}
-        return create_internal_watermark(
-            document_id=document_id,
-            uid = g.user["id"],
-            **payload
-        )
-        
-        
-    @app.post("/api/load-plugin")
-    @require_auth
-    def load_plugin():
-        """
-        Load a serialized Python class implementing WatermarkingMethod from
-        STORAGE_DIR/files/plugins/<filename>.{pkl|dill} and register it in wm_mod.METHODS.
-        Body: { "filename": "MyMethod.pkl", "overwrite": false }
-        """
-        payload = request.get_json(silent=True) or {}
-        filename = (payload.get("filename") or "").strip()
-        overwrite = bool(payload.get("overwrite", False))
-
-        if not filename:
-            return jsonify({"error": "filename is required"}), 400
-
-        # Locate the plugin in /storage/files/plugins (relative to STORAGE_DIR)
-        storage_root = Path(app.config["STORAGE_DIR"])
-        plugins_dir = storage_root / "files" / "plugins"
-        try:
-            plugins_dir.mkdir(parents=True, exist_ok=True)
-            plugin_path = plugins_dir / filename
-        except Exception as e:
-            return jsonify({"error": f"plugin path error: {e}"}), 500
-
-        if not plugin_path.exists():
-            return jsonify({"error": f"plugin file not found: {safe}"}), 404
-
-        # Unpickle the object (dill if available; else std pickle)
-        try:
-            with plugin_path.open("rb") as f:
-                obj = _pickle.load(f)
-        except Exception as e:
-            return jsonify({"error": f"failed to deserialize plugin: {e}"}), 400
-
-        # Accept: class object, or instance (we'll promote instance to its class)
-        if isinstance(obj, type):
-            cls = obj
-        else:
-            cls = obj.__class__
-
-        # Determine method name for registry
-        method_name = getattr(cls, "name", getattr(cls, "__name__", None))
-        if not method_name or not isinstance(method_name, str):
-            return jsonify({"error": "plugin class must define a readable name (class.__name__ or .name)"}), 400
-
-        # Validate interface: either subclass of WatermarkingMethod or duck-typing
-        has_api = all(hasattr(cls, attr) for attr in ("add_watermark", "read_secret"))
-        if WatermarkingMethod is not None:
-            is_ok = issubclass(cls, WatermarkingMethod) and has_api
-        else:
-            is_ok = has_api
-        if not is_ok:
-            return jsonify({"error": "plugin does not implement WatermarkingMethod API (add_watermark/read_secret)"}), 400
-
-        # Register the class (not an instance) so you can instantiate as needed later
-        WMUtils.METHODS[method_name] = cls()
-
-        return jsonify({
-            "loaded": True,
-            "filename": filename,
-            "registered_as": method_name,
-            "class_qualname": f"{getattr(cls, '__module__', '?')}.{getattr(cls, '__qualname__', cls.__name__)}",
-            "methods_count": len(WMUtils.METHODS)
-        }), 201
-
-    # GET /api/get-watermarking-methods -> {"methods":[{"name":..., "description":...}, ...], "count":N}
-    @app.get("/api/get-watermarking-methods")
-    def get_watermarking_methods():
-        methods = []
-
-        for m in WMUtils.METHODS:
-            methods.append({"name": m, "description": WMUtils.get_method(m).get_usage()})
-
-        return jsonify({"methods": methods, "count": len(methods)}), 200
-        
-    # POST /api/read-watermark
-    @app.post("/api/read-watermark")
-    @app.post("/api/read-watermark/<string:document_id>")
-    @require_auth
-    def read_watermark(document_id: str | None = None):
-        if not document_id:
-            document_id = (
-                request.args.get("id")
-                or request.args.get("documentid")
-                or (request.is_json and (request.get_json(silent=True) or {}).get("id"))
-            )
-        try:
-            doc_id = document_id
-        except (TypeError, ValueError):
-            return jsonify({"error": "document id required"}), 400
-
-        payload = request.get_json(silent=True) or {}
-        # allow a couple of aliases for convenience
-        
-        method = payload.get("method")
-        position = payload.get("position") or None
-        key = payload.get("key")
-
-        # validate input
-        try:
-            doc_id = str(doc_id)
-        except (TypeError, ValueError):
-            return jsonify({"error": "document_id (int) is required"}), 400
-        if not method or not isinstance(key, str):
-            return jsonify({"error": "method, and key are required"}), 400
-
-        # lookup the document; FIXME enforce ownership
-        try:
-            with get_engine().connect() as conn:
-                row = conn.execute(
-                    text("""
-                        SELECT v.documentid, v.path, v.method, v.salt, v.tag, v.iv
-                        FROM Versions v
-                        JOIN Documents d ON v.documentid = d.id
-                        WHERE v.documentid = :id AND d.ownerid = :uid
-                        LIMIT 1
-                    """),
-                    {"id": doc_id, "uid": g.user["id"]},
-                ).first()
-        except Exception as e:
-            return jsonify({"error": f"database error: {str(e)}"}), 503
-
-        if not row:
-            return jsonify({"error": "document not found"}), 404
-
-            # resolve path safely under STORAGE_DIR
-        storage_root = Path(app.config["STORAGE_DIR"]).resolve()
-        file_path = Path(row.path)
-        if not file_path.is_absolute():
-            file_path = storage_root / file_path
-        file_path = file_path.resolve()
-        try:
-            file_path.relative_to(storage_root)
-        except ValueError:
-            return jsonify({"error": "document path invalid"}), 500
-        if not file_path.exists():
-            return jsonify({"error": "file missing on disk"}), 410
-
-        #get the parameters from the document needed to read the watermark
-
-        secret = None
-        try:
-            secret = WMUtils.read_watermark(
-                method=method,
-                pdf=str(file_path),
-                key=key,
-                position=position,
-                iv=row.iv,
-                tag=row.tag,
-                salt=row.salt
-            )
-        except Exception as e:
-            return jsonify({"error": f"Error when attempting to read watermark: {e}"}), 400
-        return jsonify({
-            "documentid": doc_id,
-            "secret": secret,
-            "method": method,
-            "position": position
-        }), 201
-        
-    @app.post("/api/rmap-initiate")
-    #@require_auth
-    def initiate_rmap():
-        # Get raw POST data
-        
-        #print(payload)
-        if request.is_json: 
-            payload = request.get_json()
-            print(payload)
-        else:
-        # Get raw text/binary data
-            payload = request.get_data(as_text=True)
-            
-            
-        result = rmap.handle_message1(payload)
-        print(result)
-        
-        return jsonify(result.get("payload")), 200
-    
-    
-    @app.post("/api/rmap-get-link")
-    #@require_auth
-    def rmap_get_link():
-        # Get raw POST data
-        
-        #print(payload)
-        if request.is_json: 
-            payload = request.get_json()
-            #print(payload)
-        else:
-        # Get raw text/binary data
-            payload = request.get_data(as_text=True)
-            
-        #id to the pdf on admin@admin.admin account that other groups can watermark    
-        admin_uid = '281b4cb1-abdb-4a61-ad33-9a78cbab12b7'
-        pdf_id = '619f9c58-6e40-40d2-ae59-07929e8de44b'
-        result = rmap.handle_message2(payload)
-        
-        #we can now create the watermark with the parameters received from RMAP
-        create_internal_watermark(
-                         uid=admin_uid,
-                         document_id=pdf_id,
-                         link_token=result.get("result"),
-                         method="wm-encrypted",
-                         intended_for="rmap_recipient",
-                         secret="watermarked",
-                         key="keysecret",
-                         position = "none")
-        
-        
-        #use get-version endpoint with the newly created wm pdf in order
-        #for the user to get their pdf 
-        #link = {'http://127.0.0.1:5000/api/get-version/'+result.get("result")}
-        #return jsonify({"link" : link}), 200
-        link_url = url_for("get_version", link=result.get("result"), _external=True)
-        return jsonify({"link": link_url}), 200
-
-    
-    return app
-    
-# WSGI entrypoint
-app = create_app()
-
-if __name__ == "__main__":
-    port = int(os.environ.get("PORT", 5000))
-    app.run(host="0.0.0.0", port=port)
-=======
 import os
 import io
 import base64
@@ -1275,7 +179,7 @@
 
     @app.route("/<path:filename>")
     def static_files(filename):
-        # Endast tillåtna statiska filer
+     # List of allowed files (these can be accessed by the public without security risk)
         allowed_files = {
             "documents.html",
             "index.html",
@@ -1285,7 +189,7 @@
         }
         if filename not in allowed_files:
             return jsonify({"error": "Access denied"}), 403
-        return app.send_static_file(filename)
+        return app.send_static_file(filename) 
 
     @app.route("/")
     def home():
@@ -1368,6 +272,11 @@
         # sessionsbaserad token
         session_id = secrets.token_urlsafe(32)
         active_sessions[session_id] = {"uid": row.id, "login": row.login, "email": row.email}
+        
+        
+        
+        #token now contains the same info as before, but with the session id
+        #we can then look up the session id in the active sessions to get the user info and compare it to the u.id in the token
         token = _serializer().dumps({"session_id": session_id})
         return jsonify({"token": token, "token_type": "bearer", "expires_in": app.config["TOKEN_TTL_SECONDS"]}), 200
 
@@ -2130,5 +1039,4 @@
 
 if __name__ == "__main__":
     port = int(os.environ.get("PORT", 5000))
-    app.run(host="0.0.0.0", port=port)
->>>>>>> 547dd3b8
+    app.run(host="0.0.0.0", port=port)