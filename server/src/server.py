--- conflicted
+++ resolved
@@ -27,7 +27,7 @@
 
 import watermarking_utils as WMUtils
 from watermarking_method import WatermarkingMethod
-
+from watermarking_utils import METHODS, apply_watermark, read_watermark, explore_pdf, is_watermarking_applicable, get_method
 active_sessions = {}
 
 
@@ -140,7 +140,6 @@
     # POST /api/create-user {email, login, password}
     @app.post("/api/create-user")
     def create_user():
-        print("kommer till createuser")
         payload = request.get_json(silent=True) or {}
         email = (payload.get("email") or "").strip().lower()
         login = (payload.get("login") or "").strip()
@@ -187,7 +186,6 @@
     # POST /api/login {login, password}
     @app.post("/api/login")
     def login():
-        print("kommer till login")
         payload = request.get_json(silent=True) or {}
         email = (payload.get("email") or "").strip()
         password = payload.get("password") or ""
@@ -235,7 +233,6 @@
     @app.post("/api/upload-document")
     @require_auth
     def upload_document():
-        print("kommer till uploaddocument")
         if "file" not in request.files:
             return jsonify({"error": "file is required (multipart/form-data)"}), 400
         file = request.files["file"]
@@ -264,7 +261,7 @@
 
         sha_hex = _sha256_file(stored_path)
         size = stored_path.stat().st_size
-        #print(size)
+
 
         try:
             with get_engine().begin() as conn:
@@ -337,12 +334,7 @@
     @app.get("/api/list-versions")
     @app.get("/api/list-versions/<string:document_id>")
     @require_auth
-<<<<<<< HEAD
-    def list_versions(document_id: int | None = None):
-        print("kommer till listversions")
-=======
     def list_versions(document_id: str | None = None):
->>>>>>> 058ca0d1
         # Support both path param and ?id=/ ?documentid=
         if document_id is None:
             document_id = request.args.get("id") or request.args.get("documentid")
@@ -412,7 +404,8 @@
     @require_auth
     def get_document(document_id: str | None = None):
         
-        print("kommer till getdocument")
+        #print(document_id)
+        #print("kommer hit")
         # Support both path param and ?id=/ ?documentid=
         if document_id is None:
             document_id = request.args.get("id") or request.args.get("documentid")
@@ -471,10 +464,6 @@
     # GET /api/get-version/<link>  → returns the watermarked PDF (inline)
     @app.get("/api/get-version/<link>")
     def get_version(link: str):
-<<<<<<< HEAD
-        print("kommer till getversion")
-=======
->>>>>>> 058ca0d1
         try:
             with get_engine().connect() as conn:
                 row = conn.execute(
@@ -546,7 +535,6 @@
     @app.route("/api/delete-document/<document_id>", methods=["DELETE"])
     @require_auth
     def delete_document(document_id: str | None = None):
-        print("kommer till deletedocument")
         # accept id from path, query (?id= / ?documentid=), or JSON body on POST
         #print(document_id)
         if not document_id:
@@ -619,17 +607,9 @@
     # POST /api/create-watermark or /api/create-watermark/<id>  → create watermarked pdf and returns metadata
     @app.post("/api/create-watermark")
     @app.post("/api/create-watermark/<string:document_id>")
-<<<<<<< HEAD
-    @require_auth
-    def create_watermark(document_id: str | None = None):
-        # accept id from path, query (?id= / ?documentid=), or JSON body on GET
-=======
     @require_auth #ändrade till str
     def create_watermark(document_id: str | None = None):
         # accept id from path, query (?id= / ?documentid=), or JSON body on GET
-        #print("kommer hit början")
->>>>>>> 058ca0d1
-
         if not document_id:
             document_id = (
                 request.args.get("id")
@@ -637,7 +617,6 @@
                 or (request.is_json and (request.get_json(silent=True) or {}).get("id"))
             )
         try:
-            print("try")
             doc_id = document_id
         except (TypeError, ValueError):
             return jsonify({"error": "document id required"}), 400
@@ -672,7 +651,6 @@
                     {"id": doc_id, "uid": g.user["id"]},
                 ).first()
         except Exception as e:
-            print("kommer hit 655")
             return jsonify({"error": f"database error: {str(e)}"}), 503
 
         if not row:
@@ -687,15 +665,12 @@
         try:
             file_path.relative_to(storage_root)
         except ValueError:
-            print("e1")
             return jsonify({"error": "document path invalid"}), 500
         if not file_path.exists():
             return jsonify({"error": "file missing on disk"}), 410
 
         # check watermark applicability
         try:
-<<<<<<< HEAD
-=======
             #print("kommer hit 673")
             applicable = WMUtils.is_watermarking_applicable(
                 method=method,
@@ -705,12 +680,11 @@
             if applicable is False:
                 return jsonify({"error": "watermarking method not applicable"}), 400
         except Exception as e:
-            
+
             return jsonify({"error": f"watermark applicability check failed: {e}"}), 400
 
         # apply watermark → bytes
         try:
->>>>>>> 058ca0d1
             result = WMUtils.apply_watermark(
                 pdf=str(file_path),
                 secret=secret,
@@ -722,28 +696,12 @@
             iv = result.get("nonce")
             tag = result.get("tag")
             salt = result.get("salt")
-<<<<<<< HEAD
-            secret = result.get("secret")
-
-            # print("kommer hit 703")
-            if not isinstance(wm_bytes, (bytes, bytearray)) or len(wm_bytes) == 0:
-                print("e1")
-=======
             secret = result.get("encrypted_secret")
-            
+
             #print("kommer hit 703")
             if not isinstance(wm_bytes, (bytes, bytearray)) or len(wm_bytes) == 0:
-                print("kommer hit 697")
->>>>>>> 058ca0d1
                 return jsonify({"error": "watermarking produced no output"}), 500
-            
-        except Exception as e:
-<<<<<<< HEAD
-            print("e2", e)
-=======
-            print(e)
-            print("kommer hit 711")
->>>>>>> 058ca0d1
+        except Exception as e:
             return jsonify({"error": f"watermarking failed: {e}"}), 500
 
         # build destination file name: "<original_name>__<intended_to>.pdf"
@@ -760,18 +718,11 @@
             with dest_path.open("wb") as f:
                 f.write(wm_bytes)
         except Exception as e:
-            print("e3", e)
             return jsonify({"error": f"failed to write watermarked file: {e}"}), 500
-        
-        vid = str(uuid.uuid4())
+
         # link token = sha1(watermarked_file_name)
         link_token = hashlib.sha1(candidate.encode("utf-8")).hexdigest()
-<<<<<<< HEAD
         vid = str(uuid.uuid4())
-        print(vid, doc_id, link_token, intended_for, secret, iv, tag, salt, method, position, dest_path)
-=======
-        #print(doc_id, link_token, intended_for, secret, method, position, dest_path)
->>>>>>> 058ca0d1
         try:
             with get_engine().begin() as conn:
                 conn.execute(
@@ -780,36 +731,24 @@
                         VALUES (:id, :documentid, :link, :intended_for, :secret, :iv, :tag, :salt, :method, :position, :path)
                     """),
                     {
-                        "id": vid,
                         "documentid": doc_id,
                         "link": link_token,
                         "intended_for": intended_for,
                         "secret": secret,
-                        "iv": iv,
-                        "tag": tag,
-                        "salt": salt,
                         "method": method,
                         "position": position or "",
                         "path": dest_path
                     },
                 )
-<<<<<<< HEAD
-                # vid = int(conn.execute(text("SELECT LAST_INSERT_ID()")).scalar())
-=======
                 #vid = int(conn.execute(text("SELECT LAST_INSERT_ID()")).scalar())
->>>>>>> 058ca0d1
         except Exception as e:
             # best-effort cleanup if DB insert fails
             try:
                 dest_path.unlink(missing_ok=True)
             except Exception:
                 pass
-<<<<<<< HEAD
-            print(e)
-=======
-            print("746")
->>>>>>> 058ca0d1
             return jsonify({"error": f"database error during version insert: {e}"}), 503
+
         return jsonify({
             "id": vid,
             "documentid": doc_id,
@@ -825,7 +764,6 @@
     @app.post("/api/load-plugin")
     @require_auth
     def load_plugin():
-        print("kommer till loadplugin")
         """
         Load a serialized Python class implementing WatermarkingMethod from
         STORAGE_DIR/files/plugins/<filename>.{pkl|dill} and register it in wm_mod.METHODS.
@@ -903,20 +841,15 @@
     @app.post("/api/read-watermark/<string:document_id>")
     @require_auth
     def read_watermark(document_id: str | None = None):
-<<<<<<< HEAD
-        print("read_watermark")
-=======
->>>>>>> 058ca0d1
         if not document_id:
             document_id = (
-                    request.args.get("id")
-                    or request.args.get("documentid")
-                    or (request.is_json and (request.get_json(silent=True) or {}).get("id"))
+                request.args.get("id")
+                or request.args.get("documentid")
+                or (request.is_json and (request.get_json(silent=True) or {}).get("id"))
             )
         try:
             doc_id = document_id
         except (TypeError, ValueError):
-            print("945")
             return jsonify({"error": "document id required"}), 400
 
         payload = request.get_json(silent=True) or {}
@@ -924,16 +857,13 @@
         method = payload.get("method")
         position = payload.get("position") or None
         key = payload.get("key")
-        print(method, position, key)
 
         # validate input
         try:
             doc_id = str(doc_id)
         except (TypeError, ValueError):
-            print("r1")
             return jsonify({"error": "document_id (int) is required"}), 400
         if not method or not isinstance(key, str):
-            print("r2")
             return jsonify({"error": "method, and key are required"}), 400
 
         # lookup the document; FIXME enforce ownership
@@ -941,25 +871,15 @@
             with get_engine().connect() as conn:
                 row = conn.execute(
                     text("""
-<<<<<<< HEAD
-                                SELECT v.documentid, v.path, v.method, v.salt, v.tag, v.iv
-                                FROM Versions v
-                                JOIN Documents d ON v.documentid = d.id
-                                WHERE v.documentid = :id AND d.ownerid = :uid
-                                LIMIT 1
-                            """),
-=======
                         SELECT v.documentid, v.path, v.method, v.salt, v.tag, v.iv
                         FROM Versions v
                         JOIN Documents d ON v.documentid = d.id
                         WHERE v.documentid = :id AND d.ownerid = :uid
                         LIMIT 1
                     """),
->>>>>>> 058ca0d1
                     {"id": doc_id, "uid": g.user["id"]},
                 ).first()
         except Exception as e:
-            print("977")
             return jsonify({"error": f"database error: {str(e)}"}), 503
 
         if not row:
@@ -977,10 +897,8 @@
             return jsonify({"error": "document path invalid"}), 500
         if not file_path.exists():
             return jsonify({"error": "file missing on disk"}), 410
-        
+
         #get the parameters from the document needed to read the watermark
-
-        # get the parameters from the document needed to read the watermark
 
         secret = None
         try:
@@ -988,23 +906,12 @@
                 method=method,
                 pdf=str(file_path),
                 key=key,
-<<<<<<< HEAD
                 #position=position,
                 #iv=row.iv,
                 #tag=row.tag,
                 #salt=row.salt
             )
         except Exception as e:
-            print("r3", e)
-=======
-                position=position,
-                iv=row.iv,
-                tag=row.tag,
-                salt=row.salt
-            )
-        except Exception as e:
-            #print(e)
->>>>>>> 058ca0d1
             return jsonify({"error": f"Error when attempting to read watermark: {e}"}), 400
         return jsonify({
             "documentid": doc_id,
@@ -1018,11 +925,7 @@
 #@app.post("/api/rmap-initiate/<ASCII_armored_base64:payload")
 #@require_auth
 #def initiate_rmap():
-<<<<<<< HEAD
   #  return app
-=======
-#    return app
->>>>>>> 058ca0d1
 
 
 # @app.post("/api/read-watermark/<int:document_id>")
