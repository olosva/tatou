import os
import io
import hashlib
import datetime as dt
from pathlib import Path
from functools import wraps

from flask import Flask, jsonify, request, g, send_file
from werkzeug.utils import secure_filename
from werkzeug.security import generate_password_hash, check_password_hash
from itsdangerous import URLSafeTimedSerializer, BadSignature, SignatureExpired
from pypdf import PdfReader
from pypdf.errors import PdfReadError

from sqlalchemy import create_engine, text
from sqlalchemy.exc import IntegrityError

import pickle as _std_pickle
import secrets
import uuid
try:
    import dill as _pickle  # allows loading classes not importable by module path
except Exception:  # dill is optional
    _pickle = _std_pickle

import watermarking_utils as WMUtils
from watermarking_method import WatermarkingMethod
#from watermarking_utils import METHODS, apply_watermark, read_watermark, explore_pdf, is_watermarking_applicable, get_method
active_sessions = {}


def create_app():
    app = Flask(__name__)

    # --- Config ---
    app.config["SECRET_KEY"] = os.environ.get("SECRET_KEY", "dev-secret-change-me")
    app.config["STORAGE_DIR"] = Path(os.environ.get("STORAGE_DIR", "./storage")).resolve()
    app.config["TOKEN_TTL_SECONDS"] = int(os.environ.get("TOKEN_TTL_SECONDS", "86400"))

    app.config["DB_USER"] = os.environ.get("DB_USER", "tatou")
    app.config["DB_PASSWORD"] = os.environ.get("DB_PASSWORD", "tatou")
    app.config["DB_HOST"] = os.environ.get("DB_HOST", "db")
    app.config["DB_PORT"] = int(os.environ.get("DB_PORT", "3306"))
    app.config["DB_NAME"] = os.environ.get("DB_NAME", "tatou")

    app.config["STORAGE_DIR"].mkdir(parents=True, exist_ok=True)

    # --- DB engine only (no Table metadata) ---
    def db_url() -> str:
        return (
            f"mysql+pymysql://{app.config['DB_USER']}:{app.config['DB_PASSWORD']}"
            f"@{app.config['DB_HOST']}:{app.config['DB_PORT']}/{app.config['DB_NAME']}?charset=utf8mb4"
        )

    def get_engine():
        eng = app.config.get("_ENGINE")
        if eng is None:
            eng = create_engine(db_url(), pool_pre_ping=True, future=True)
            app.config["_ENGINE"] = eng
        return eng

    # --- Helpers ---
    def _serializer():
        return URLSafeTimedSerializer(app.config["SECRET_KEY"], salt="tatou-auth")

    def _auth_error(msg: str, code: int = 401):
        return jsonify({"error": msg}), code

    def require_auth(f):
        @wraps(f)
        def wrapper(*args, **kwargs):
            auth = request.headers.get("Authorization", "")
            #print(auth)
            if not auth.startswith("Bearer "):
                return _auth_error("Missing or invalid Authorization header")
            token = auth.split(" ", 1)[1].strip()
            try:
                data = _serializer().loads(token, max_age=app.config["TOKEN_TTL_SECONDS"])
                #print(data)
                #print("rad 76")
                #extract sessionID from the token
                session_id = data["session_id"]
                #check that the sessionID is in the active sessions
                if session_id not in active_sessions:
                    return _auth_error("Invalid session (naughty boy?)")
            except SignatureExpired:
                return _auth_error("Token expired")
            except BadSignature:
                return _auth_error("Invalid token")
            #extract user info from the active sessions using the sessionID and set g.user with the info
            user_data = active_sessions[session_id]
            g.user = {"id": user_data["uid"], "login": user_data["login"], "email": user_data.get("email")}
            
            #print(g.user)
            #print("rad 92")
            return f(*args, **kwargs)
        return wrapper

    def _sha256_file(path: Path) -> str:
        h = hashlib.sha256()
        with path.open("rb") as f:
            for chunk in iter(lambda: f.read(1024 * 1024), b""):
                h.update(chunk)
        return h.hexdigest()

    # --- Routes ---
    
    @app.route("/<path:filename>")
    def static_files(filename):
        # List of allowed files (these can be accessed by the public without security risk)
        allowed_files = {
            "documents.html",
            "index.html",
            "login.html",
            "signup.html",
            "style.css",
        }
        if filename not in allowed_files:
            return jsonify({"error": "Access denied"}), 403
        return app.send_static_file(filename)

    @app.route("/")
    def home():
        return app.send_static_file("index.html")
    
    @app.get("/healthz")
    def healthz():
        try:
            with get_engine().connect() as conn:
                conn.execute(text("SELECT 1"))
            db_ok = True
        except Exception:
            db_ok = False
            return jsonify({"message": "The server is down.", "db_connected": db_ok}), 503
        return jsonify({"message": "The server is up and running.", "db_connected": db_ok}), 200

    # POST /api/create-user {email, login, password}
    @app.post("/api/create-user")
    def create_user():
        payload = request.get_json(silent=True) or {}
        email = (payload.get("email") or "").strip().lower()
        login = (payload.get("login") or "").strip()
        password = payload.get("password") or ""
        #creates a random uid instead of autoincrement to avoid enumeration attacks
        uid = str(uuid.uuid4())
        #print(email, login, password)
        if not email or not login or not password:
            #print("det är här det fuckar1")
            return jsonify({"error": "email, login, and password are required"}), 400
<<<<<<< HEAD
        if len(password) < 10:
            return jsonify({"error": "password must be at least 10 characters"}), 400
=======
        #change password for easier testing CHANGE BEFORE PRODUCTION
        if len(password) < 3:
            #print("det är här det fuckar2")
            return jsonify({"error": "password must be at least 8 characters"}), 400
>>>>>>> a9f51fbc
        if "@" not in email:
            #print("det är här det fuckar3")
            return jsonify({"error": "invalid email address"}), 400

        hpw = generate_password_hash(password)

        # SQLAlchemy takes care to protect against SQL injection using parameterized queries
        try:
            with get_engine().begin() as conn:
                res = conn.execute(
                    text("INSERT INTO Users (email, hpassword, login, id) VALUES (:email, :hpw, :login, :id)"),
                    {"email": email, "hpw": hpw, "login": login, "id": uid},
                )
                #uid = int(res.lastrowid)
                row = conn.execute(
                    text("SELECT id, email, login FROM Users WHERE id = :id"),
                    {"id": uid},
                ).one()
        except IntegrityError:
            print("det är här det fuckar4")
            app.logger.warning(f"Duplicate user: {email} / {login}")
            return jsonify({"error": "invalid input"}), 400
        except Exception as e:
            print("det är här det fuckar5")
            app.logger.error(f"DB error: {e}")
            return jsonify({"error": "internal server error"}), 503
        #print(row.id + " " + row.email + " " + row.login + "178")
        return jsonify({"id": row.id, "email": row.email, "login": row.login}), 201

    # POST /api/login {login, password}
    @app.post("/api/login")
    def login():
        payload = request.get_json(silent=True) or {}
        email = (payload.get("email") or "").strip()
        password = payload.get("password") or ""
        if not email or not password:
            return jsonify({"error": "email and password are required"}), 400
        if "@" not in email:
            return jsonify({"error": "invalid email address"}), 400

        try:
            with get_engine().connect() as conn:
                row = conn.execute(
                    text("SELECT id, email, login, hpassword FROM Users WHERE email = :email LIMIT 1"),
                    {"email": email},
                ).first()
        except Exception as e:
            app.logger.error(f"DB error: {e}")
            return jsonify({"error": "internal server error"}), 503

        if not row or not check_password_hash(row.hpassword, password):
            app.logger.warning(f"Failed login attempt for: {email}")
            return jsonify({"error": "invalid credentials"}), 401

        
        #set a session variable instead of a token
        session_id = secrets.token_urlsafe(32)
        #add the session to the active sessions
        active_sessions[session_id] = {"uid": row.id, "login": row.login, "email": row.email}
        
        #token now contains the same info as before, but with the session id
        #we can then look up the session id in the active sessions to get the user info and compare it to the u.id in the token
        token = _serializer().dumps({"session_id": session_id})
        #print(token)
        return jsonify({"token": token, "token_type": "bearer", "expires_in": app.config["TOKEN_TTL_SECONDS"]}), 200
        #print(row.id, row.login, row.email)
        #the same toke is generated for all users every time they log in
        
        #token = _serializer().dumps({"uid": int(row.id), "login": row.login, "email": row.email})
        #print(token)
        #return jsonify({"token": token, "token_type": "bearer", "expires_in": app.config["TOKEN_TTL_SECONDS"]}), 200

    # When user uploads document, do we want to give it a new name? Otherwise that name will
    # form the foundation of the secret link (which currently is just the sha1 of the name).
    # Somehow, we need to ensure that the link returned by create_watermark is not easily    # deducible.
    #POST /api/upload-document  (multipart/form-data)
    @app.post("/api/upload-document")
    @require_auth
    def upload_document():
        if "file" not in request.files:
            return jsonify({"error": "file is required (multipart/form-data)"}), 400
        file = request.files["file"]
        if not file or file.filename == "":
            return jsonify({"error": "empty filename"}), 400
        #check that the file is a PDF
        try:
            pdf = PdfReader(file)
        except PdfReadError:
            return jsonify({"error": "invalid PDF file"}), 400

        fname = file.filename
        #use documentID to avoid directory traversal attacks
        did = str(uuid.uuid4())

        user_dir = app.config["STORAGE_DIR"] / "files" / g.user["login"]
        user_dir.mkdir(parents=True, exist_ok=True)

        ts = dt.datetime.utcnow().strftime("%Y%m%dT%H%M%S%fZ")
        final_name = request.form.get("name") or fname
        stored_name = f"{ts}__{fname}"
        stored_path = user_dir / stored_name
        file.save(stored_path)
        

        sha_hex = _sha256_file(stored_path)
        size = stored_path.stat().st_size

        try:
            with get_engine().begin() as conn:
                conn.execute(
                    text("""
                        INSERT INTO Documents (name, path, ownerid, sha256, size, id)
                        VALUES (:name, :path, :ownerid, UNHEX(:sha256hex), :size, :id)
                    """),
                    {
                        "name": final_name,
                        "path": str(stored_path),
                        "ownerid": g.user["id"],
                        "sha256hex": sha_hex,
                        "size": int(size),
                        "id": did,
                    },
                )
                #print(final_name + " " + str(stored_path) + " " + str(g.user["id"]) + " " + sha_hex + " " + str(size) + " " + did)
                #did = int(conn.execute(text("SELECT LAST_INSERT_ID()")).scalar())
                row = conn.execute(
                    text("""
                        SELECT id, name, creation, HEX(sha256) AS sha256_hex, size
                        FROM Documents
                        WHERE id = :id
                    """),
                    {"id": did},
                ).one()
        except Exception as e:
            #print(e)
            return jsonify({"error": f"database error: {str(e)}"}), 503

        return jsonify({
            "id": row.id,
            "name": row.name,
            "creation": row.creation.isoformat() if hasattr(row.creation, "isoformat") else str(row.creation),
            "sha256": row.sha256_hex,
            "size": int(row.size),
        }), 201

    # GET /api/list-documents
    @app.get("/api/list-documents")
    @require_auth
    def list_documents():
        try:
            #print(int(g.user["id"]))
            print("kommer hit")
            with get_engine().connect() as conn:
                rows = conn.execute(
                    text("""
                        SELECT id, name, creation, HEX(sha256) AS sha256_hex, size
                        FROM Documents
                        WHERE ownerid = :uid
                        ORDER BY creation DESC
                    """),
                    {"uid": g.user["id"]},
                ).all()
        except Exception as e:
            return jsonify({"error": f"database error: {str(e)}"}), 503

        docs = [{
            "id": r.id,
            "name": r.name,
            "creation": r.creation.isoformat() if hasattr(r.creation, "isoformat") else str(r.creation),
            "sha256": r.sha256_hex,
            "size": int(r.size),
        } for r in rows]
        return jsonify({"documents": docs}), 200
    
    #GET /api/list-versions
    @app.get("/api/list-versions")
    @app.get("/api/list-versions/<int:document_id>")
    @require_auth
    def list_versions(document_id: int | None = None):
        # Support both path param and ?id=/ ?documentid=
        if document_id is None:
            document_id = request.args.get("id") or request.args.get("documentid")
            try:
                document_id = int(document_id)
            except (TypeError, ValueError):
                return jsonify({"error": "document id required"}), 400

        try:
            with get_engine().connect() as conn:
                rows = conn.execute(
                    text("""
                        SELECT v.id, v.documentid, v.link, v.intended_for, v.secret, v.method
                        FROM Users u
                        JOIN Documents d ON d.ownerid = u.id
                        JOIN Versions v ON d.id = v.documentid
                        WHERE u.login = :glogin AND d.id = :did
                    """),
                    {"glogin": str(g.user["login"]), "did": document_id},
                ).all()
        except Exception as e:
            return jsonify({"error": f"database error: {str(e)}"}), 503

        versions = [{
            "id": int(r.id),
            "documentid": int(r.documentid),
            "link": r.link,
            "intended_for": r.intended_for,
            "secret": r.secret,
            "method": r.method,
        } for r in rows]
        return jsonify({"versions": versions}), 200
    
    
    # GET /api/list-all-versions
    @app.get("/api/list-all-versions")
    @require_auth
    def list_all_versions():
        try:
            with get_engine().connect() as conn:
                rows = conn.execute(
                    text("""
                        SELECT v.id, v.documentid, v.link, v.intended_for, v.method
                        FROM Users u
                        JOIN Documents d ON d.ownerid = u.id
                        JOIN Versions v ON d.id = v.documentid
                        WHERE u.login = :glogin
                    """),
                    {"glogin": str(g.user["login"])},
                ).all()
        except Exception as e:
            return jsonify({"error": f"database error: {str(e)}"}), 503

        versions = [{
            "id": int(r.id),
            "documentid": int(r.documentid),
            "link": r.link,
            "intended_for": r.intended_for,
            "method": r.method,
        } for r in rows]
        return jsonify({"versions": versions}), 200
    
    # GET /api/get-document or /api/get-document/<id>  → returns the PDF (inline)
    @app.get("/api/get-document")
    @app.get("/api/get-document/<int:document_id>")
    @require_auth
    def get_document(document_id: int | None = None):

        # Support both path param and ?id=/ ?documentid=
        if document_id is None:
            document_id = request.args.get("id") or request.args.get("documentid")
            try:
                document_id = int(document_id)
            except (TypeError, ValueError):
                return jsonify({"error": "document id required"}), 400

        try:
            with get_engine().connect() as conn:
                row = conn.execute(
                    text("""
                        SELECT id, name, path, HEX(sha256) AS sha256_hex, size
                        FROM Documents
                        WHERE id = :id AND ownerid = :uid
                        LIMIT 1
                    """),
                    {"id": document_id, "uid": g.user["id"]},
                ).first()
        except Exception as e:
            return jsonify({"error": f"database error: {str(e)}"}), 503

        # Don’t leak whether a doc exists for another user
        if not row:
            return jsonify({"error": "document not found"}), 404

        file_path = Path(row.path)

        # Basic safety: ensure path is inside STORAGE_DIR and exists
        try:
            file_path.resolve().relative_to(app.config["STORAGE_DIR"].resolve())
        except Exception:
            # Path looks suspicious or outside storage
            return jsonify({"error": "document path invalid"}), 500

        if not file_path.exists():
            return jsonify({"error": "file missing on disk"}), 410

        # Serve inline with caching hints + ETag based on stored sha256
        resp = send_file(
            file_path,
            mimetype="application/pdf",
            as_attachment=False,
            download_name=row.name if row.name.lower().endswith(".pdf") else f"{row.name}.pdf",
            conditional=True,   # enables 304 if If-Modified-Since/Range handling
            max_age=0,
            last_modified=file_path.stat().st_mtime,
        )
        # Strong validator
        if isinstance(row.sha256_hex, str) and row.sha256_hex:
            resp.set_etag(row.sha256_hex.lower())

        resp.headers["Cache-Control"] = "private, max-age=0, must-revalidate"
        return resp
    
    # GET /api/get-version/<link>  → returns the watermarked PDF (inline)
    @app.get("/api/get-version/<link>")
    def get_version(link: str):

        try:
            with get_engine().connect() as conn:
                row = conn.execute(
                    text("""
                        SELECT *
                        FROM Versions
                        WHERE link = :link
                        LIMIT 1
                    """),
                    {"link": link},
                ).first()
        except Exception as e:
            app.logger.error(f"DB error: {e}")
            return jsonify({"error": "internal server error"}), 503

        # Don’t leak whether a doc exists for another user
        if not row:
            return jsonify({"error": "document not found"}), 404

        file_path = Path(row.path)

        # Basic safety: ensure path is inside STORAGE_DIR and exists
        try:
            file_path.resolve().relative_to(app.config["STORAGE_DIR"].resolve())
        except Exception:
            # Path looks suspicious or outside storage
            return jsonify({"error": "document path invalid"}), 500

        if not file_path.exists():
            return jsonify({"error": "file missing on disk"}), 410

        if not file_path.name.lower().endswith(".pdf"):
            return jsonify({"error": "invalid file type"}), 400

        # Serve inline with caching hints + ETag based on stored sha256
        resp = send_file(
            file_path,
            mimetype="application/pdf",
            as_attachment=False,
            download_name=row.link if row.link.lower().endswith(".pdf") else f"{row.link}.pdf",
            conditional=True,   # enables 304 if If-Modified-Since/Range handling
            max_age=0,
            last_modified=file_path.stat().st_mtime,
        )

        resp.headers["Cache-Control"] = "private, max-age=0"
        return resp
    
    # Helper: resolve path safely under STORAGE_DIR (handles absolute/relative)
    def _safe_resolve_under_storage(p: str, storage_root: Path) -> Path:
        storage_root = storage_root.resolve()
        fp = Path(p)
        if not fp.is_absolute():
            fp = storage_root / fp
        fp = fp.resolve()
        # Python 3.12 has is_relative_to on Path
        if hasattr(fp, "is_relative_to"):
            if not fp.is_relative_to(storage_root):
                raise RuntimeError(f"path {fp} escapes storage root {storage_root}")
        else:
            try:
                fp.relative_to(storage_root)
            except ValueError:
                raise RuntimeError(f"path {fp} escapes storage root {storage_root}")
        return fp

    # DELETE /api/delete-document  (and variants)
    @app.route("/api/delete-document", methods=["DELETE", "POST"])  # POST supported for convenience
    @app.route("/api/delete-document/<document_id>", methods=["DELETE"])
    @require_auth
    def delete_document(document_id: str | None = None):
        # accept id from path, query (?id= / ?documentid=), or JSON body on POST
        #print(document_id)
        if not document_id:
            document_id = (
                request.args.get("id")
                or request.args.get("documentid")
                or (request.is_json and (request.get_json(silent=True) or {}).get("id"))
            )
        try:
            doc_id = document_id
        except (TypeError, ValueError):
            return jsonify({"error": "document id required"}), 400

        # Fetch the document (enforce ownership)
        #fixed sql injection vulnerability here by using parameterized queries
        try:
            with get_engine().connect() as conn:
                print("här det fuckar")
                row = conn.execute(
                    text("SELECT * FROM Documents WHERE id =  :id AND ownerid = :uid LIMIT 1"),
                    {"id": doc_id, "uid": g.user["id"]},
                ).one()
        except Exception as e:
            return jsonify({"error": f"database error: {str(e)}"}), 503

        if not row:
            # Don’t reveal others’ docs—just say not found
            return jsonify({"error": "document not found"}), 404

        # Resolve and delete file (best effort)
        storage_root = Path(app.config["STORAGE_DIR"])
        file_deleted = False
        file_missing = False
        delete_error = None
        try:
            fp = _safe_resolve_under_storage(row.path, storage_root)
            if fp.exists():
                try:
                    fp.unlink()
                    file_deleted = True
                except Exception as e:
                    delete_error = f"failed to delete file: {e}"
                    app.logger.warning("Failed to delete file %s for doc id=%s: %s", fp, row.id, e)
            else:
                file_missing = True
        except RuntimeError as e:
            # Path escapes storage root; refuse to touch the file
            delete_error = str(e)
            app.logger.error("Path safety check failed for doc id=%s: %s", row.id, e)

        # Delete DB row (will cascade to Version if FK has ON DELETE CASCADE)
        try:
            with get_engine().begin() as conn:
                # If your schema does NOT have ON DELETE CASCADE on Version.documentid,
                # uncomment the next line first:
                # conn.execute(text("DELETE FROM Version WHERE documentid = :id"), {"id": doc_id})
                conn.execute(text("DELETE FROM Documents WHERE id = :id"), {"id": doc_id})
        except Exception as e:
            return jsonify({"error": f"database error during delete: {str(e)}"}), 503

        return jsonify({
            "deleted": True,
            "id": doc_id,
            "file_deleted": file_deleted,
            "file_missing": file_missing,
            "note": delete_error,   # null/omitted if everything was fine
        }), 200
        
        
    # POST /api/create-watermark or /api/create-watermark/<id>  → create watermarked pdf and returns metadata
    @app.post("/api/create-watermark")
    @app.post("/api/create-watermark/<int:document_id>")
    @require_auth
    def create_watermark(document_id: int | None = None):
        # accept id from path, query (?id= / ?documentid=), or JSON body on GET
        if not document_id:
            document_id = (
                request.args.get("id")
                or request.args.get("documentid")
                or (request.is_json and (request.get_json(silent=True) or {}).get("id"))
            )
        try:
            doc_id = document_id
        except (TypeError, ValueError):
            return jsonify({"error": "document id required"}), 400

        payload = request.get_json(silent=True) or {}
        # allow a couple of aliases for convenience
        method = payload.get("method")
        intended_for = payload.get("intended_for")
        position = payload.get("position") or None
        secret = payload.get("secret")
        key = payload.get("key")

        # validate input
        try:
            doc_id = int(doc_id)
        except (TypeError, ValueError):
            return jsonify({"error": "document_id (int) is required"}), 400
        if not method or not intended_for or not isinstance(secret, str) or not isinstance(key, str):
            return jsonify({"error": "method, intended_for, secret, and key are required"}), 400

        # lookup the document; enforce ownership
        try:
            with get_engine().connect() as conn:
                row = conn.execute(
                    text("""
                        SELECT id, name, path
                        FROM Documents
                        WHERE id = :id
                        LIMIT 1
                    """),
                    {"id": doc_id},
                ).first()
        except Exception as e:
            return jsonify({"error": f"database error: {str(e)}"}), 503

        if not row:
            return jsonify({"error": "document not found"}), 404

        # resolve path safely under STORAGE_DIR
        storage_root = Path(app.config["STORAGE_DIR"]).resolve()
        file_path = Path(row.path)
        if not file_path.is_absolute():
            file_path = storage_root / file_path
        file_path = file_path.resolve()
        try:
            file_path.relative_to(storage_root)
        except ValueError:
            return jsonify({"error": "document path invalid"}), 500
        if not file_path.exists():
            return jsonify({"error": "file missing on disk"}), 410

        # check watermark applicability
        try:
            applicable = WMUtils.is_watermarking_applicable(
                method=method,
                pdf=str(file_path),
                position=position
            )
            if applicable is False:
                return jsonify({"error": "watermarking method not applicable"}), 400
        except Exception as e:
            return jsonify({"error": f"watermark applicability check failed: {e}"}), 400

        # apply watermark → bytes
        try:
            wm_bytes: bytes = WMUtils.apply_watermark(
                pdf=str(file_path),
                secret=secret,
                key=key,
                method=method,
                position=position
            )
            if not isinstance(wm_bytes, (bytes, bytearray)) or len(wm_bytes) == 0:
                return jsonify({"error": "watermarking produced no output"}), 500
        except Exception as e:
            return jsonify({"error": f"watermarking failed: {e}"}), 500

        # build destination file name: "<original_name>__<intended_to>.pdf"
        base_name = Path(row.name or file_path.name).stem
        intended_slug = secure_filename(intended_for)
        dest_dir = file_path.parent / "watermarks"
        dest_dir.mkdir(parents=True, exist_ok=True)

        candidate = f"{base_name}__{intended_slug}.pdf"
        dest_path = dest_dir / candidate

        # write bytes
        try:
            with dest_path.open("wb") as f:
                f.write(wm_bytes)
        except Exception as e:
            return jsonify({"error": f"failed to write watermarked file: {e}"}), 500

        # link token = sha1(watermarked_file_name)
        link_token = hashlib.sha1(candidate.encode("utf-8")).hexdigest()

        try:
            with get_engine().begin() as conn:
                conn.execute(
                    text("""
                        INSERT INTO Versions (documentid, link, intended_for, secret, method, position, path)
                        VALUES (:documentid, :link, :intended_for, :secret, :method, :position, :path)
                    """),
                    {
                        "documentid": doc_id,
                        "link": link_token,
                        "intended_for": intended_for,
                        "secret": secret,
                        "method": method,
                        "position": position or "",
                        "path": dest_path
                    },
                )
                vid = int(conn.execute(text("SELECT LAST_INSERT_ID()")).scalar())
        except Exception as e:
            # best-effort cleanup if DB insert fails
            try:
                dest_path.unlink(missing_ok=True)
            except Exception:
                pass
            return jsonify({"error": f"database error during version insert: {e}"}), 503

        return jsonify({
            "id": vid,
            "documentid": doc_id,
            "link": link_token,
            "intended_for": intended_for,
            "method": method,
            "position": position,
            "filename": candidate,
            "size": len(wm_bytes),
        }), 201
        
        
    @app.post("/api/load-plugin")
    @require_auth
    def load_plugin():
        """
        Load a serialized Python class implementing WatermarkingMethod from
        STORAGE_DIR/files/plugins/<filename>.{pkl|dill} and register it in wm_mod.METHODS.
        Body: { "filename": "MyMethod.pkl", "overwrite": false }
        """
        payload = request.get_json(silent=True) or {}
        filename = (payload.get("filename") or "").strip()
        overwrite = bool(payload.get("overwrite", False))

        if not filename:
            return jsonify({"error": "filename is required"}), 400

        # Locate the plugin in /storage/files/plugins (relative to STORAGE_DIR)
        storage_root = Path(app.config["STORAGE_DIR"])
        plugins_dir = storage_root / "files" / "plugins"
        try:
            plugins_dir.mkdir(parents=True, exist_ok=True)
            plugin_path = plugins_dir / filename
        except Exception as e:
            return jsonify({"error": f"plugin path error: {e}"}), 500

        if not plugin_path.exists():
            return jsonify({"error": f"plugin file not found: {safe}"}), 404

        # Unpickle the object (dill if available; else std pickle)
        try:
            with plugin_path.open("rb") as f:
                obj = _pickle.load(f)
        except Exception as e:
            return jsonify({"error": f"failed to deserialize plugin: {e}"}), 400

        # Accept: class object, or instance (we'll promote instance to its class)
        if isinstance(obj, type):
            cls = obj
        else:
            cls = obj.__class__

        # Determine method name for registry
        method_name = getattr(cls, "name", getattr(cls, "__name__", None))
        if not method_name or not isinstance(method_name, str):
            return jsonify({"error": "plugin class must define a readable name (class.__name__ or .name)"}), 400

        # Validate interface: either subclass of WatermarkingMethod or duck-typing
        has_api = all(hasattr(cls, attr) for attr in ("add_watermark", "read_secret"))
        if WatermarkingMethod is not None:
            is_ok = issubclass(cls, WatermarkingMethod) and has_api
        else:
            is_ok = has_api
        if not is_ok:
            return jsonify({"error": "plugin does not implement WatermarkingMethod API (add_watermark/read_secret)"}), 400

        # Register the class (not an instance) so you can instantiate as needed later
        WMUtils.METHODS[method_name] = cls()

        return jsonify({
            "loaded": True,
            "filename": filename,
            "registered_as": method_name,
            "class_qualname": f"{getattr(cls, '__module__', '?')}.{getattr(cls, '__qualname__', cls.__name__)}",
            "methods_count": len(WMUtils.METHODS)
        }), 201

    # GET /api/get-watermarking-methods -> {"methods":[{"name":..., "description":...}, ...], "count":N}
    @app.get("/api/get-watermarking-methods")
    def get_watermarking_methods():
        methods = []

        for m in WMUtils.METHODS:
            methods.append({"name": m, "description": WMUtils.get_method(m).get_usage()})

        return jsonify({"methods": methods, "count": len(methods)}), 200
        
    # POST /api/read-watermark
    @app.post("/api/read-watermark")
    @app.post("/api/read-watermark/<int:document_id>")
    @require_auth
    def read_watermark(document_id: int | None = None):
        # accept id from path, query (?id= / ?documentid=), or JSON body on POST
        if not document_id:
            document_id = (
                request.args.get("id")
                or request.args.get("documentid")
                or (request.is_json and (request.get_json(silent=True) or {}).get("id"))
            )
        try:
            doc_id = document_id
        except (TypeError, ValueError):
            return jsonify({"error": "document id required"}), 400

        payload = request.get_json(silent=True) or {}
        # allow a couple of aliases for convenience
        method = payload.get("method")
        position = payload.get("position") or None
        key = payload.get("key")

        # validate input
        try:
            doc_id = int(doc_id)
        except (TypeError, ValueError):
            return jsonify({"error": "document_id (int) is required"}), 400
        if not method or not isinstance(key, str):
            return jsonify({"error": "method, and key are required"}), 400

        # lookup the document; FIXME enforce ownership
        try:
            with get_engine().connect() as conn:
                row = conn.execute(
                    text("""
                        SELECT id, name, path
                        FROM Documents
                        WHERE id = :id
                    """),
                    {"id": doc_id},
                ).first()
        except Exception as e:
            return jsonify({"error": f"database error: {str(e)}"}), 503

        if not row:
            return jsonify({"error": "document not found"}), 404

        # resolve path safely under STORAGE_DIR
        storage_root = Path(app.config["STORAGE_DIR"]).resolve()
        file_path = Path(row.path)
        if not file_path.is_absolute():
            file_path = storage_root / file_path
        file_path = file_path.resolve()
        try:
            file_path.relative_to(storage_root)
        except ValueError:
            return jsonify({"error": "document path invalid"}), 500
        if not file_path.exists():
            return jsonify({"error": "file missing on disk"}), 410

        secret = None
        try:
            secret = WMUtils.read_watermark(
                method=method,
                pdf=str(file_path),
                key=key
            )
        except Exception as e:
            return jsonify({"error": f"Error when attempting to read watermark: {e}"}), 400
        return jsonify({
            "documentid": doc_id,
            "secret": secret,
            "method": method,
            "position": position
        }), 201

    return app
    

# WSGI entrypoint
app = create_app()

if __name__ == "__main__":
    port = int(os.environ.get("PORT", 5000))
    app.run(host="0.0.0.0", port=port)
<|MERGE_RESOLUTION|>--- conflicted
+++ resolved
@@ -147,15 +147,10 @@
         if not email or not login or not password:
             #print("det är här det fuckar1")
             return jsonify({"error": "email, login, and password are required"}), 400
-<<<<<<< HEAD
-        if len(password) < 10:
-            return jsonify({"error": "password must be at least 10 characters"}), 400
-=======
         #change password for easier testing CHANGE BEFORE PRODUCTION
         if len(password) < 3:
             #print("det är här det fuckar2")
             return jsonify({"error": "password must be at least 8 characters"}), 400
->>>>>>> a9f51fbc
         if "@" not in email:
             #print("det är här det fuckar3")
             return jsonify({"error": "invalid email address"}), 400
