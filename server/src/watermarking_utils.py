"""watermarking_utils.py

Utility functions and registry for PDF watermarking methods.

This module exposes:

- :data:`METHODS`: a mapping from method name to an instantiated
  :class:`~watermarking_method.WatermarkingMethod`.
- :func:`explore_pdf`: build a lightweight JSON-serializable tree of PDF
  nodes with deterministic identifiers ("name nodes").
- :func:`apply_watermark`: run a concrete watermarking method on a PDF.
- :func:`apply_watermark`: run a concrete watermarking method on a PDF.
- :func:`read_watermark`: recover a secret using a concrete method.
- :func:`register_method` / :func:`get_method`: registry helpers.

Dependencies
------------
Only the standard library is required. If available, the exploration
routine will use *PyMuPDF* (``fitz``) for a richer object inventory. If
``fitz`` is not installed, it gracefully falls back to a permissive
regex-based scan for ``obj ... endobj`` blocks (this may miss compressed
object streams).

To enable the richer exploration, install PyMuPDF:

    pip install pymupdf

"""
from __future__ import annotations

from typing import Any, Dict, Final, Iterable, List, Mapping
import base64
import hashlib
import io
import json
import os
import re

from watermarking_method import (
    PdfSource,
    WatermarkingMethod,
    load_pdf_bytes,
)
from add_after_eof import AddAfterEOF
from unsafe_bash_bridge_append_eof import UnsafeBashBridgeAppendEOF
<<<<<<< HEAD
from metadata_embedding import MetadataEmbedding
=======
from wm_visible_stamp_gs import VisibleStampGS
from wm_encrypted import wm_encrypted


>>>>>>> 058ca0d1
#from wm_binary_invisible import BinaryInvisibleWatermark

# --------------------
# Method registry
# --------------------

METHODS: Dict[str, WatermarkingMethod] = {
    AddAfterEOF.name: AddAfterEOF(),
    UnsafeBashBridgeAppendEOF.name: UnsafeBashBridgeAppendEOF(),
<<<<<<< HEAD
    MetadataEmbedding.name: MetadataEmbedding(),
=======
    VisibleStampGS.name: VisibleStampGS(),
    wm_encrypted.name: wm_encrypted(),
>>>>>>> 058ca0d1
    #BinaryInvisibleWatermark.name: BinaryInvisibleWatermark(),
}
"""Registry of available watermarking methods.

Keys are human-readable method names (stable, lowercase, hyphenated)
exposed by each implementation's ``.name`` attribute. Values are
*instances* of the corresponding class.
"""


def register_method(method: WatermarkingMethod) -> None:
    """Register (or replace) a watermarking method instance by name."""
    METHODS[method.name] = method


def get_method(method: str | WatermarkingMethod) -> WatermarkingMethod:
    """Resolve a method from a string name or pass-through an instance.

    Raises
    ------
    KeyError
        If ``method`` is a string not present in :data:`METHODS`.
    """
    if isinstance(method, WatermarkingMethod):
        return method
    try:
        return METHODS[method]
    except KeyError as exc:
        raise KeyError(
            f"Unknown watermarking method: {method!r}. Known: {sorted(METHODS)}"
        ) from exc


# --------------------
# Public API helpers
# --------------------

def apply_watermark(
    method: str | WatermarkingMethod,
    pdf: PdfSource,
    secret: str,
    key: str,
    position: str | None = None,
) -> bytes:
    """Apply a watermark using the specified method and return new PDF bytes."""
    m = get_method(method)
    return m.add_watermark(
        pdf=pdf, 
        secret=secret, 
        key=key, 
        position=position
        
        )

def is_watermarking_applicable(
    method: str | WatermarkingMethod,
    pdf: PdfSource,
    position: str | None = None,
) -> bool:
    """Return True if the watermarking method can run on this PDF/position."""
    m = get_method(method)
    return m.is_watermark_applicable(pdf=pdf, position=position)


def read_watermark(
    method: str | WatermarkingMethod,
    pdf: PdfSource,
    key: str,
    position: str | None = None,
    iv: str | None = None,
    tag: str | None = None,
    salt: str | None = None
) -> str:
    
    """Recover a secret from ``pdf`` using the specified method."""
    m = get_method(method)
    return m.read_secret(pdf=pdf, key=key, position=position, iv=iv, tag=tag, salt=salt)


# --------------------
# PDF exploration
# --------------------

# Pre-compiled regex for the fallback parser (very permissive):
_OBJ_RE: Final[re.Pattern[bytes]] = re.compile(
    rb"(?m)^(\d+)\s+(\d+)\s+obj\b"
)
_ENDOBJ_RE: Final[re.Pattern[bytes]] = re.compile(rb"\bendobj\b")
_TYPE_RE: Final[re.Pattern[bytes]] = re.compile(rb"/Type\s*/([A-Za-z]+)")


def _sha1(b: bytes) -> str:
    return hashlib.sha1(b).hexdigest()


def explore_pdf(pdf: PdfSource) -> Dict[str, Any]:
    """Return a JSON-serializable *tree* describing the PDF's nodes.

    The structure is deterministic for a given set of input bytes. When
    PyMuPDF (``fitz``) is available, the function uses the cross
    reference (xref) table to enumerate objects and page nodes. When not
    available, it falls back to scanning for ``obj`` / ``endobj`` blocks.

    The returned dictionary has the following shape (fields may be
    omitted when data is unavailable):

    .. code-block:: json

        {
          "id": "pdf:<sha1>",
          "type": "Document",
          "size": 12345,
          "children": [
            {"id": "page:0000", "type": "Page", ...},
            {"id": "obj:000001", "type": "XObject", ...}
          ]
        }

    Each node includes a deterministic ``id`` suitable as a "name node".
    """
    data = load_pdf_bytes(pdf)

    root: Dict[str, Any] = {
        "id": f"pdf:{_sha1(data)}",
        "type": "Document",
        "size": len(data),
        "children": [],
    }

    try:
        import fitz  # type: ignore

        doc = fitz.open(stream=data, filetype="pdf")
        # Pages as first-class nodes
        for page_index in range(doc.page_count):
            node = {
                "id": f"page:{page_index:04d}",
                "type": "Page",
                "index": page_index,
                "bbox": list(doc.load_page(page_index).bound()),  # [x0,y0,x1,y1]
            }
            root["children"].append(node)

        # XRef objects
        xref_len = doc.xref_length()
        for xref in range(1, xref_len):
            try:
                s = doc.xref_object(xref, compressed=False) or ""
            except Exception:
                s = ""
            s_bytes = s.encode("latin-1", "replace") if isinstance(s, str) else b""
            # Type detection
            m = _TYPE_RE.search(s_bytes)
            pdf_type = m.group(1).decode("ascii", "replace") if m else "Object"
            node = {
                "id": f"obj:{xref:06d}",
                "type": pdf_type,
                "xref": xref,
                "is_stream": bool(doc.xref_is_stream(xref)),
                "content_sha1": _sha1(s_bytes) if s_bytes else None,
            }
            root["children"].append(node)

        doc.close()
        return root
    except Exception:
        # Fallback: regex-based object scanning (no third-party deps)
        pass

    # Regex fallback: enumerate uncompressed objects
    children: List[Dict[str, Any]] = []
    for m in _OBJ_RE.finditer(data):
        obj_num = int(m.group(1))
        gen_num = int(m.group(2))
        start = m.end()
        end_match = _ENDOBJ_RE.search(data, start)
        end = end_match.start() if end_match else start
        slice_bytes = data[start:end]
        # Guess type
        t = _TYPE_RE.search(slice_bytes)
        pdf_type = t.group(1).decode("ascii", "replace") if t else "Object"
        node = {
            "id": f"obj:{obj_num:06d}:{gen_num:05d}",
            "type": pdf_type,
            "object": obj_num,
            "generation": gen_num,
            "content_sha1": _sha1(slice_bytes),
        }
        children.append(node)

    # Also derive simple page nodes by searching for '/Type /Page'
    page_nodes = [c for c in children if c.get("type") == "Page"]
    for i, c in enumerate(page_nodes):
        # Provide deterministic page IDs independent from object numbers
        c_page = {
            "id": f"page:{i:04d}",
            "type": "Page",
            "xref_hint": c["id"],
        }
        children.insert(i, c_page)

    root["children"] = children
    

    return root


__all__ = [
    "METHODS",
    "register_method",
    "get_method",
    "apply_watermark",
    "read_watermark",
    "explore_pdf",
    "is_watermarking_applicable"
]
<|MERGE_RESOLUTION|>--- conflicted
+++ resolved
@@ -43,14 +43,11 @@
 )
 from add_after_eof import AddAfterEOF
 from unsafe_bash_bridge_append_eof import UnsafeBashBridgeAppendEOF
-<<<<<<< HEAD
 from metadata_embedding import MetadataEmbedding
-=======
 from wm_visible_stamp_gs import VisibleStampGS
-from wm_encrypted import wm_encrypted
-
-
->>>>>>> 058ca0d1
+#from wm_encrypted import wm_encrypted
+
+
 #from wm_binary_invisible import BinaryInvisibleWatermark
 
 # --------------------
@@ -60,12 +57,9 @@
 METHODS: Dict[str, WatermarkingMethod] = {
     AddAfterEOF.name: AddAfterEOF(),
     UnsafeBashBridgeAppendEOF.name: UnsafeBashBridgeAppendEOF(),
-<<<<<<< HEAD
     MetadataEmbedding.name: MetadataEmbedding(),
-=======
     VisibleStampGS.name: VisibleStampGS(),
-    wm_encrypted.name: wm_encrypted(),
->>>>>>> 058ca0d1
+    #wm_encrypted.name: wm_encrypted(),
     #BinaryInvisibleWatermark.name: BinaryInvisibleWatermark(),
 }
 """Registry of available watermarking methods.
@@ -112,13 +106,7 @@
 ) -> bytes:
     """Apply a watermark using the specified method and return new PDF bytes."""
     m = get_method(method)
-    return m.add_watermark(
-        pdf=pdf, 
-        secret=secret, 
-        key=key, 
-        position=position
-        
-        )
+    return m.add_watermark(pdf=pdf, secret=secret, key=key, position=position)
 
 def is_watermarking_applicable(
     method: str | WatermarkingMethod,
@@ -130,19 +118,10 @@
     return m.is_watermark_applicable(pdf=pdf, position=position)
 
 
-def read_watermark(
-    method: str | WatermarkingMethod,
-    pdf: PdfSource,
-    key: str,
-    position: str | None = None,
-    iv: str | None = None,
-    tag: str | None = None,
-    salt: str | None = None
-) -> str:
-    
+def read_watermark(method: str | WatermarkingMethod, pdf: PdfSource, key: str) -> str:
     """Recover a secret from ``pdf`` using the specified method."""
     m = get_method(method)
-    return m.read_secret(pdf=pdf, key=key, position=position, iv=iv, tag=tag, salt=salt)
+    return m.read_secret(pdf=pdf, key=key)
 
 
 # --------------------
@@ -268,8 +247,6 @@
         children.insert(i, c_page)
 
     root["children"] = children
-    
-
     return root
 
 
