--- conflicted
+++ resolved
@@ -63,32 +63,13 @@
 ) ENGINE=InnoDB DEFAULT CHARSET=utf8mb4 COLLATE=utf8mb4_unicode_ci;
 
 -- Versions table (watermarked/public Versions of a document)
-<<<<<<< HEAD
-CREATE TABLE IF NOT EXISTS Versions (
-  id VARCHAR(36) NOT NULL,
-  documentid VARCHAR(36) NOT NULL,       -- FK to Documents(id)
-  link VARCHAR(255) NOT NULL,                -- public token or URL slug
-  intended_for VARCHAR(320) NULL,            -- optional email/name
-  secret VARCHAR(320) NOT NULL,
-  iv VARCHAR(24) NULL,
-  tag VARCHAR(24) NULL,
-  salt VARCHAR(24) NULL,             -- secret
-  method VARCHAR(32) NOT NULL,               -- e.g., "text_overlay"
-  position TEXT,               -- e.g., "text_overlay"
-  path VARCHAR(320) NOT NULL,              -- secret
-  PRIMARY KEY (id),
-  UNIQUE KEY uq_Versions_link (link),
-  KEY ix_Versions_documentid (documentid),
-  CONSTRAINT fk_Versions_document
-    FOREIGN KEY (documentid) REFERENCES Documents(id)
-=======
 CREATE TABLE IF NOT EXISTS `Versions` (
   `id` VARCHAR(36) NOT NULL,
   `documentid` VARCHAR(36) NOT NULL,       -- FK to Documents(id)
   `link` VARCHAR(255) NOT NULL,                -- public token or URL slug
   `intended_for` VARCHAR(320) NULL,            -- optional email/name
   `secret` VARCHAR(320) NOT NULL,
-  `iv` VARCHAR(24) NULL, 
+  `iv` VARCHAR(24) NULL,
   `tag` VARCHAR(24) NULL,
   `salt` VARCHAR(24) NULL,             -- secret
   `method` VARCHAR(32) NOT NULL,               -- e.g., "text_overlay"
@@ -99,6 +80,5 @@
   KEY `ix_Versions_documentid` (`documentid`),
   CONSTRAINT `fk_Versions_document`
     FOREIGN KEY (`documentid`) REFERENCES `Documents`(`id`)
->>>>>>> 058ca0d1
     ON UPDATE CASCADE ON DELETE CASCADE
 ) ENGINE=InnoDB DEFAULT CHARSET=utf8mb4 COLLATE=utf8mb4_unicode_ci;
